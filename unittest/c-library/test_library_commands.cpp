--- conflicted
+++ resolved
@@ -25,14 +25,8 @@
 
     void SetUp() override
     {
-<<<<<<< HEAD
-        const char *args[] = {"LAMMPS_test", "-log", "none", "-echo", "screen", "-nocite",
-                              "-var",        "x",    "2",    "-var",  "zpos",   "1.5",
-                              nullptr};
-=======
         const char *args[] = {"LAMMPS_test", "-log", "none", "-echo", "screen", "-nocite", "-var",
                               "x",           "2",    "-var", "zpos",  "1.5",    nullptr};
->>>>>>> 05e836f5
 
         char **argv = (char **)args;
         int argc    = (sizeof(args) / sizeof(char *)) - 1;
