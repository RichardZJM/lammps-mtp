/* ----------------------------------------------------------------------
   LAMMPS - Large-scale Atomic/Molecular Massively Parallel Simulator
   https://www.lammps.org/, Sandia National Laboratories
   LAMMPS Development team: developers@lammps.org

   Copyright (2003) Sandia Corporation.  Under the terms of Contract
   DE-AC04-94AL85000 with Sandia Corporation, the U.S. Government retains
   certain rights in this software.  This software is distributed under
   the GNU General Public License.

   See the README file in the top-level LAMMPS directory.
------------------------------------------------------------------------- */

// unit tests for bond styles intended for molecular systems

#include "error_stats.h"
#include "test_config.h"
#include "test_config_reader.h"
#include "test_main.h"
#include "yaml_reader.h"
#include "yaml_writer.h"

#include "gmock/gmock.h"
#include "gtest/gtest.h"

#include "atom.h"
#include "bond.h"
#include "compute.h"
#include "exceptions.h"
<<<<<<< HEAD
=======
#include "fix.h"
>>>>>>> 05e836f5
#include "fmt/format.h"
#include "force.h"
#include "info.h"
#include "input.h"
#include "lammps.h"
#include "modify.h"
#include "platform.h"
#include "universe.h"

#include <cctype>
#include <cstdio>
#include <cstdlib>
#include <cstring>
#include <mpi.h>

#include <map>
#include <string>
#include <utility>
#include <vector>

using ::testing::HasSubstr;
using ::testing::StartsWith;

using namespace LAMMPS_NS;

void cleanup_lammps(LAMMPS *lmp, const TestConfig &cfg)
{
    platform::unlink(cfg.basename + ".restart");
    platform::unlink(cfg.basename + ".data");
    platform::unlink(cfg.basename + "-coeffs.in");
    delete lmp;
}

LAMMPS *init_lammps(LAMMPS::argv &args, const TestConfig &cfg, const bool newton = true)
{
    LAMMPS *lmp;

    lmp = new LAMMPS(args, MPI_COMM_WORLD);

    // check if prerequisite styles are available
    Info *info = new Info(lmp);
    int nfail  = 0;
    for (const auto &prerequisite : cfg.prerequisites) {
        std::string style = prerequisite.second;

        // this is a test for bond styles, so if the suffixed
        // version is not available, there is no reason to test.
        if (prerequisite.first == "bond") {
            if (lmp->suffix_enable) {
                style += "/";
                style += lmp->suffix;
            }
        }

        if (!info->has_style(prerequisite.first, style)) ++nfail;
    }
    delete info;
    if (nfail > 0) {
        cleanup_lammps(lmp, cfg);
        return nullptr;
    }

    // utility lambdas to improve readability
    auto command = [&](const std::string &line) {
        try {
            lmp->input->one(line);
        } catch (LAMMPSAbortException &ae) {
            fprintf(stderr, "LAMMPS Error: %s\n", ae.what());
            exit(2);
        } catch (LAMMPSException &e) {
            fprintf(stderr, "LAMMPS Error: %s\n", e.what());
            exit(3);
        } catch (fmt::format_error &fe) {
            fprintf(stderr, "fmt::format_error: %s\n", fe.what());
            exit(4);
        } catch (std::exception &e) {
            fprintf(stderr, "General exception: %s\n", e.what());
            exit(5);
        }
    };
    auto parse_input_script = [&](const std::string &filename) {
        lmp->input->file(filename.c_str());
    };

    if (newton) {
        command("variable newton_bond index on");
    } else {
        command("variable newton_bond index off");
    }

    command("variable input_dir index " + INPUT_FOLDER);

    for (const auto &pre_command : cfg.pre_commands) {
        command(pre_command);
    }

    std::string input_file = platform::path_join(INPUT_FOLDER, cfg.input_file);
    parse_input_script(input_file);

    command("bond_style " + cfg.bond_style);

    for (const auto &bond_coeff : cfg.bond_coeff) {
        command("bond_coeff " + bond_coeff);
    }

    for (const auto &post_command : cfg.post_commands) {
        command(post_command);
    }

    command("run 0 post no");
    command("variable write_data_pair index ii");
    command("write_restart " + cfg.basename + ".restart");
    command("write_data " + cfg.basename + ".data nofix pair ${write_data_pair}");
    command("write_coeff " + cfg.basename + "-coeffs.in");

    return lmp;
}

void run_lammps(LAMMPS *lmp)
{
    // utility lambda to improve readability
    auto command = [&](const std::string &line) {
        lmp->input->one(line);
    };

    command("fix 1 all nve");
    command("compute pe all pe/atom bond");
    command("compute sum all reduce sum c_pe");
    command("thermo_style custom step temp pe press c_sum");
    command("thermo 2");
    command("run 4 post no");
}

void restart_lammps(LAMMPS *lmp, const TestConfig &cfg)
{
    // utility lambda to improve readability
    auto command = [&](const std::string &line) {
        lmp->input->one(line);
    };

    command("clear");
    command("read_restart " + cfg.basename + ".restart");

    if (!lmp->force->bond) {
        command("bond_style " + cfg.bond_style);
    }

    if ((cfg.bond_style.substr(0, 6) == "hybrid") || !lmp->force->bond->writedata) {
        for (const auto &bond_coeff : cfg.bond_coeff) {
            command("bond_coeff " + bond_coeff);
        }
    }

    for (const auto &post_command : cfg.post_commands) {
        command(post_command);
    }

    command("run 0 post no");
}

void data_lammps(LAMMPS *lmp, const TestConfig &cfg)
{
    // utility lambdas to improve readability
    auto command = [&](const std::string &line) {
        lmp->input->one(line);
    };
    auto parse_input_script = [&](const std::string &filename) {
        lmp->input->file(filename.c_str());
    };

    command("clear");
    command("variable bond_style delete");
    command("variable data_file  delete");
    command("variable newton_bond delete");
    command("variable newton_bond index on");

    for (const auto &pre_command : cfg.pre_commands) {
        command(pre_command);
    }

    command("variable bond_style index '" + cfg.bond_style + "'");
    command("variable data_file index " + cfg.basename + ".data");

    std::string input_file = platform::path_join(INPUT_FOLDER, cfg.input_file);
    parse_input_script(input_file);

    for (const auto &bond_coeff : cfg.bond_coeff) {
        command("bond_coeff " + bond_coeff);
    }
    for (const auto &post_command : cfg.post_commands) {
        command(post_command);
    }
    command("run 0 post no");
}

// re-generate yaml file with current settings.

void generate_yaml_file(const char *outfile, const TestConfig &config)
{
    // initialize system geometry
    LAMMPS::argv args = {"BondStyle", "-log", "none", "-echo", "screen", "-nocite"};

    LAMMPS *lmp = init_lammps(args, config);
    if (!lmp) {
        std::cerr << "One or more prerequisite styles are not available "
                     "in this LAMMPS configuration:\n";
        for (const auto &prerequisite : config.prerequisites) {
            std::cerr << prerequisite.first << "_style " << prerequisite.second << "\n";
        }
        return;
    }

    const int natoms = lmp->atom->natoms;
    std::string block;

    YamlWriter writer(outfile);

    // write yaml header
    write_yaml_header(&writer, &test_config, lmp->version);

    // bond_style
    writer.emit("bond_style", config.bond_style);

    // bond_coeff
    block.clear();
    for (const auto &bond_coeff : config.bond_coeff) {
        block += bond_coeff + "\n";
    }
    writer.emit_block("bond_coeff", block);

    // equilibrium distance
    block = fmt::format("{}", lmp->atom->nbondtypes);
    for (int i = 0; i < lmp->atom->nbondtypes; ++i)
        block += fmt::format(" {}", lmp->force->bond->equilibrium_distance(i + 1));
    writer.emit("equilibrium", block);

    // extract
    block.clear();
    for (auto data : config.extract)
        block += fmt::format("{} {}\n", data.first, data.second);
    writer.emit_block("extract", block);

    // natoms
    writer.emit("natoms", natoms);

    // init_energy
    writer.emit("init_energy", lmp->force->bond->energy);

    // init_stress
    auto *stress = lmp->force->bond->virial;
    block = fmt::format("{:23.16e} {:23.16e} {:23.16e} {:23.16e} {:23.16e} {:23.16e}", stress[0],
                        stress[1], stress[2], stress[3], stress[4], stress[5]);
    writer.emit_block("init_stress", block);

    // init_forces
    block.clear();
    auto *f = lmp->atom->f;
    for (int i = 1; i <= natoms; ++i) {
        const int j = lmp->atom->map(i);
        block += fmt::format("{:3} {:23.16e} {:23.16e} {:23.16e}\n", i, f[j][0], f[j][1], f[j][2]);
    }
    writer.emit_block("init_forces", block);

    // do a few steps of MD
    run_lammps(lmp);

    // run_energy
    writer.emit("run_energy", lmp->force->bond->energy);

    // run_stress
    stress = lmp->force->bond->virial;
    block  = fmt::format("{:23.16e} {:23.16e} {:23.16e} {:23.16e} {:23.16e} {:23.16e}", stress[0],
                         stress[1], stress[2], stress[3], stress[4], stress[5]);
    writer.emit_block("run_stress", block);

    block.clear();
    f = lmp->atom->f;
    for (int i = 1; i <= natoms; ++i) {
        const int j = lmp->atom->map(i);
        block += fmt::format("{:3} {:23.16e} {:23.16e} {:23.16e}\n", i, f[j][0], f[j][1], f[j][2]);
    }
    writer.emit_block("run_forces", block);

    cleanup_lammps(lmp, config);
}

TEST(BondStyle, plain)
{
    if (test_config.skip_tests.count(test_info_->name())) GTEST_SKIP();

    LAMMPS::argv args = {"BondStyle", "-log", "none", "-echo", "screen", "-nocite"};

    ::testing::internal::CaptureStdout();
    LAMMPS *lmp = init_lammps(args, test_config, true);

    std::string output = ::testing::internal::GetCapturedStdout();
    if (verbose) std::cout << output;

    if (!lmp) {
        std::cerr << "One or more prerequisite styles are not available "
                     "in this LAMMPS configuration:\n";
        for (auto &prerequisite : test_config.prerequisites) {
            std::cerr << prerequisite.first << "_style " << prerequisite.second << "\n";
        }
        GTEST_SKIP();
    }

    EXPECT_THAT(output, StartsWith("LAMMPS ("));
    EXPECT_THAT(output, HasSubstr("Loop time"));

    // abort if running in parallel and not all atoms are local
    const int nlocal = lmp->atom->nlocal;
    ASSERT_EQ(lmp->atom->natoms, nlocal);

    double epsilon = test_config.epsilon;

    ErrorStats stats;
    auto *bond = lmp->force->bond;

    EXPECT_FORCES("init_forces (newton on)", lmp->atom, test_config.init_forces, epsilon);
    EXPECT_STRESS("init_stress (newton on)", bond->virial, test_config.init_stress, epsilon);

    stats.reset();
    EXPECT_FP_LE_WITH_EPS(bond->energy, test_config.init_energy, epsilon);
    if (print_stats) std::cerr << "init_energy stats, newton on: " << stats << std::endl;

    if (!verbose) ::testing::internal::CaptureStdout();
    run_lammps(lmp);
    if (!verbose) ::testing::internal::GetCapturedStdout();

    EXPECT_FORCES("run_forces (newton on)", lmp->atom, test_config.run_forces, 10 * epsilon);
    EXPECT_STRESS("run_stress (newton on)", bond->virial, test_config.run_stress, epsilon);

    stats.reset();
    auto *icompute = lmp->modify->get_compute_by_id("sum");
    double energy  = 0.0;
    if (icompute) energy = icompute->compute_scalar();
    EXPECT_FP_LE_WITH_EPS(bond->energy, test_config.run_energy, epsilon);
    EXPECT_FP_LE_WITH_EPS(bond->energy, energy, epsilon);
    if (print_stats) std::cerr << "run_energy  stats, newton on: " << stats << std::endl;

    if (!verbose) ::testing::internal::CaptureStdout();
    cleanup_lammps(lmp, test_config);
    lmp = init_lammps(args, test_config, false);
    if (!verbose) ::testing::internal::GetCapturedStdout();

    // skip over these tests if newton bond is forced to be on
    if (lmp->force->newton_bond == 0) {
        bond = lmp->force->bond;

        EXPECT_FORCES("init_forces (newton off)", lmp->atom, test_config.init_forces, epsilon);
        EXPECT_STRESS("init_stress (newton off)", bond->virial, test_config.init_stress,
                      2 * epsilon);

        stats.reset();
        EXPECT_FP_LE_WITH_EPS(bond->energy, test_config.init_energy, epsilon);
        if (print_stats) std::cerr << "init_energy stats, newton off:" << stats << std::endl;

        if (!verbose) ::testing::internal::CaptureStdout();
        run_lammps(lmp);
        if (!verbose) ::testing::internal::GetCapturedStdout();

        EXPECT_FORCES("run_forces (newton off)", lmp->atom, test_config.run_forces, 10 * epsilon);
        EXPECT_STRESS("run_stress (newton off)", bond->virial, test_config.run_stress, epsilon);

        stats.reset();
        icompute = lmp->modify->get_compute_by_id("sum");
        if (icompute) energy = icompute->compute_scalar();
        EXPECT_FP_LE_WITH_EPS(bond->energy, test_config.run_energy, epsilon);
        EXPECT_FP_LE_WITH_EPS(bond->energy, energy, epsilon);
        if (print_stats) std::cerr << "run_energy  stats, newton off:" << stats << std::endl;
    }

    if (!verbose) ::testing::internal::CaptureStdout();
    restart_lammps(lmp, test_config);
    if (!verbose) ::testing::internal::GetCapturedStdout();

    bond = lmp->force->bond;

    EXPECT_FORCES("restart_forces", lmp->atom, test_config.init_forces, epsilon);
    EXPECT_STRESS("restart_stress", bond->virial, test_config.init_stress, epsilon);

    stats.reset();
    EXPECT_FP_LE_WITH_EPS(bond->energy, test_config.init_energy, epsilon);
    if (print_stats) std::cerr << "restart_energy stats:" << stats << std::endl;

    if (!verbose) ::testing::internal::CaptureStdout();
    data_lammps(lmp, test_config);
    if (!verbose) ::testing::internal::GetCapturedStdout();

    bond = lmp->force->bond;

    EXPECT_FORCES("data_forces", lmp->atom, test_config.init_forces, epsilon);
    EXPECT_STRESS("data_stress", bond->virial, test_config.init_stress, epsilon);

    stats.reset();
    EXPECT_FP_LE_WITH_EPS(bond->energy, test_config.init_energy, epsilon);
    if (print_stats) std::cerr << "data_energy stats:" << stats << std::endl;

    if (!verbose) ::testing::internal::CaptureStdout();
    cleanup_lammps(lmp, test_config);
    if (!verbose) ::testing::internal::GetCapturedStdout();
};

TEST(BondStyle, omp)
{
    if (!LAMMPS::is_installed_pkg("OPENMP")) GTEST_SKIP();
    if (test_config.skip_tests.count(test_info_->name())) GTEST_SKIP();

    LAMMPS::argv args = {"BondStyle", "-log", "none", "-echo", "screen", "-nocite",
                         "-pk",       "omp",  "4",    "-sf",   "omp"};

    ::testing::internal::CaptureStdout();
    LAMMPS *lmp = init_lammps(args, test_config, true);

    std::string output = ::testing::internal::GetCapturedStdout();
    if (verbose) std::cout << output;

    if (!lmp) {
        std::cerr << "One or more prerequisite styles with /omp suffix\n"
                     "are not available in this LAMMPS configuration:\n";
        for (auto &prerequisite : test_config.prerequisites) {
            std::cerr << prerequisite.first << "_style " << prerequisite.second << "\n";
        }
        GTEST_SKIP();
    }

    EXPECT_THAT(output, StartsWith("LAMMPS ("));
    EXPECT_THAT(output, HasSubstr("Loop time"));

    // abort if running in parallel and not all atoms are local
    const int nlocal = lmp->atom->nlocal;
    ASSERT_EQ(lmp->atom->natoms, nlocal);

    // relax error a bit for OPENMP package
    double epsilon = 5.0 * test_config.epsilon;

    ErrorStats stats;
    auto *bond = lmp->force->bond;

    EXPECT_FORCES("init_forces (newton on)", lmp->atom, test_config.init_forces, epsilon);
    EXPECT_STRESS("init_stress (newton on)", bond->virial, test_config.init_stress, 10 * epsilon);

    stats.reset();
    EXPECT_FP_LE_WITH_EPS(bond->energy, test_config.init_energy, epsilon);
    if (print_stats) std::cerr << "init_energy stats, newton on: " << stats << std::endl;

    if (!verbose) ::testing::internal::CaptureStdout();
    run_lammps(lmp);
    if (!verbose) ::testing::internal::GetCapturedStdout();

    EXPECT_FORCES("run_forces (newton on)", lmp->atom, test_config.run_forces, 10 * epsilon);
    EXPECT_STRESS("run_stress (newton on)", bond->virial, test_config.run_stress, 10 * epsilon);

    stats.reset();
    auto *icompute = lmp->modify->get_compute_by_id("sum");
    double energy  = 0.0;
    if (icompute) energy = icompute->compute_scalar();
    EXPECT_FP_LE_WITH_EPS(bond->energy, test_config.run_energy, epsilon);
    // TODO: this is currently broken for OPENMP with bond style hybrid
    // needs to be fixed in the main code somewhere. Not sure where, though.
    if (test_config.bond_style.substr(0, 6) != "hybrid")
        EXPECT_FP_LE_WITH_EPS(bond->energy, energy, epsilon);
    if (print_stats) std::cerr << "run_energy  stats, newton on: " << stats << std::endl;

    if (!verbose) ::testing::internal::CaptureStdout();
    cleanup_lammps(lmp, test_config);
    lmp = init_lammps(args, test_config, false);
    if (!verbose) ::testing::internal::GetCapturedStdout();

    // skip over these tests if newton bond is forced to be on
    if (lmp->force->newton_bond == 0) {
        bond = lmp->force->bond;

        EXPECT_FORCES("init_forces (newton off)", lmp->atom, test_config.init_forces, epsilon);
        EXPECT_STRESS("init_stress (newton off)", bond->virial, test_config.init_stress,
                      10 * epsilon);

        stats.reset();
        EXPECT_FP_LE_WITH_EPS(bond->energy, test_config.init_energy, epsilon);
        if (print_stats) std::cerr << "init_energy stats, newton off:" << stats << std::endl;

        if (!verbose) ::testing::internal::CaptureStdout();
        run_lammps(lmp);
        if (!verbose) ::testing::internal::GetCapturedStdout();

        EXPECT_FORCES("run_forces (newton off)", lmp->atom, test_config.run_forces, 10 * epsilon);
        EXPECT_STRESS("run_stress (newton off)", bond->virial, test_config.run_stress,
                      10 * epsilon);

        stats.reset();
        icompute = lmp->modify->get_compute_by_id("sum");
        if (icompute) energy = icompute->compute_scalar();
        EXPECT_FP_LE_WITH_EPS(bond->energy, test_config.run_energy, epsilon);
        // TODO: this is currently broken for OPENMP with bond style hybrid
        // needs to be fixed in the main code somewhere. Not sure where, though.
        if (test_config.bond_style.substr(0, 6) != "hybrid")
            EXPECT_FP_LE_WITH_EPS(bond->energy, energy, epsilon);
        if (print_stats) std::cerr << "run_energy  stats, newton off:" << stats << std::endl;
    }

    if (!verbose) ::testing::internal::CaptureStdout();
    cleanup_lammps(lmp, test_config);
    if (!verbose) ::testing::internal::GetCapturedStdout();
};

TEST(BondStyle, kokkos_omp)
{
    if (!LAMMPS::is_installed_pkg("KOKKOS")) GTEST_SKIP();
    if (test_config.skip_tests.count(test_info_->name())) GTEST_SKIP();
    if (!Info::has_accelerator_feature("KOKKOS", "api", "openmp")) GTEST_SKIP();

    LAMMPS::argv args = {"BondStyle", "-log", "none", "-echo", "screen", "-nocite",
                         "-k",        "on",   "t",    "4",     "-sf",    "kk"};

    ::testing::internal::CaptureStdout();
    LAMMPS *lmp = init_lammps(args, test_config, true);

    std::string output = ::testing::internal::GetCapturedStdout();
    if (verbose) std::cout << output;

    if (!lmp) {
        std::cerr << "One or more prerequisite styles with /kk suffix\n"
                     "are not available in this LAMMPS configuration:\n";
        for (auto &prerequisite : test_config.prerequisites) {
            std::cerr << prerequisite.first << "_style " << prerequisite.second << "\n";
        }
        GTEST_SKIP();
    }

    EXPECT_THAT(output, StartsWith("LAMMPS ("));
    EXPECT_THAT(output, HasSubstr("Loop time"));

    // abort if running in parallel and not all atoms are local
    const int nlocal = lmp->atom->nlocal;
    ASSERT_EQ(lmp->atom->natoms, nlocal);

    // relax error a bit for KOKKOS package
    double epsilon = 5.0 * test_config.epsilon;

    ErrorStats stats;
    auto bond = lmp->force->bond;

<<<<<<< HEAD
=======
    EXPECT_FORCES("init_forces (newton on)", lmp->atom, test_config.init_forces, epsilon);
    EXPECT_STRESS("init_stress (newton on)", bond->virial, test_config.init_stress, 10 * epsilon);

    stats.reset();
    EXPECT_FP_LE_WITH_EPS(bond->energy, test_config.init_energy, epsilon);
    if (print_stats) std::cerr << "init_energy stats, newton on: " << stats << std::endl;

    if (!verbose) ::testing::internal::CaptureStdout();
    run_lammps(lmp);
    if (!verbose) ::testing::internal::GetCapturedStdout();

    EXPECT_FORCES("run_forces (newton on)", lmp->atom, test_config.run_forces, 10 * epsilon);
    EXPECT_STRESS("run_stress (newton on)", bond->virial, test_config.run_stress, 10 * epsilon);

    stats.reset();
    auto *icompute = lmp->modify->get_compute_by_id("sum");
    if (icompute) icompute->compute_scalar();
    EXPECT_FP_LE_WITH_EPS(bond->energy, test_config.run_energy, epsilon);

    // FIXME: this is currently broken ??? for KOKKOS with bond style hybrid
    // needs to be fixed in the main code somewhere. Not sure where, though.
    // if (test_config.bond_style.substr(0, 6) != "hybrid")
    //    EXPECT_FP_LE_WITH_EPS(bond->energy, energy, epsilon);

    if (print_stats) std::cerr << "run_energy  stats, newton on: " << stats << std::endl;

    if (!verbose) ::testing::internal::CaptureStdout();
    cleanup_lammps(lmp, test_config);
    lmp = init_lammps(args, test_config, false);
    if (!verbose) ::testing::internal::GetCapturedStdout();

    // skip over these tests if newton bond is forced to be on
    if (lmp->force->newton_bond == 0) {
        bond = lmp->force->bond;

        EXPECT_FORCES("init_forces (newton off)", lmp->atom, test_config.init_forces, epsilon);
        EXPECT_STRESS("init_stress (newton off)", bond->virial, test_config.init_stress,
                      10 * epsilon);

        stats.reset();
        EXPECT_FP_LE_WITH_EPS(bond->energy, test_config.init_energy, epsilon);
        if (print_stats) std::cerr << "init_energy stats, newton off:" << stats << std::endl;

        if (!verbose) ::testing::internal::CaptureStdout();
        run_lammps(lmp);
        if (!verbose) ::testing::internal::GetCapturedStdout();

        EXPECT_FORCES("run_forces (newton off)", lmp->atom, test_config.run_forces, 10 * epsilon);
        EXPECT_STRESS("run_stress (newton off)", bond->virial, test_config.run_stress,
                      10 * epsilon);

        stats.reset();
        icompute = lmp->modify->get_compute_by_id("sum");
        if (icompute) icompute->compute_scalar();
        EXPECT_FP_LE_WITH_EPS(bond->energy, test_config.run_energy, epsilon);

        // FIXME: this is currently broken ??? for KOKKOS with bond style hybrid
        // needs to be fixed in the main code somewhere. Not sure where, though.
        // if (test_config.bond_style.substr(0, 6) != "hybrid")
        //    EXPECT_FP_LE_WITH_EPS(bond->energy, energy, epsilon);

        if (print_stats) std::cerr << "run_energy  stats, newton off:" << stats << std::endl;
    }

    if (!verbose) ::testing::internal::CaptureStdout();
    cleanup_lammps(lmp, test_config);
    if (!verbose) ::testing::internal::GetCapturedStdout();
};

TEST(BondStyle, numdiff)
{
    if (!LAMMPS::is_installed_pkg("EXTRA-FIX")) GTEST_SKIP();
    if (test_config.skip_tests.count(test_info_->name())) GTEST_SKIP();

    LAMMPS::argv args = {"BondStyle", "-log", "none", "-echo", "screen", "-nocite"};

    ::testing::internal::CaptureStdout();
    LAMMPS *lmp = init_lammps(args, test_config, true);

    std::string output = ::testing::internal::GetCapturedStdout();
    if (verbose) std::cout << output;

    if (!lmp) {
        std::cerr << "One or more prerequisite styles are not available "
                     "in this LAMMPS configuration:\n";
        for (auto &prerequisite : test_config.prerequisites) {
            std::cerr << prerequisite.first << "_style " << prerequisite.second << "\n";
        }
        GTEST_SKIP();
    }

    EXPECT_THAT(output, StartsWith("LAMMPS ("));
    EXPECT_THAT(output, HasSubstr("Loop time"));

    // abort if running in parallel and not all atoms are local
    const int nlocal = lmp->atom->nlocal;
    ASSERT_EQ(lmp->atom->natoms, nlocal);

    if (!verbose) ::testing::internal::CaptureStdout();
    lmp->input->one("fix diff all numdiff 2 6.05504e-6");
    lmp->input->one("run 2 post no");
    if (!verbose) ::testing::internal::GetCapturedStdout();
    Fix *ifix = lmp->modify->get_fix_by_id("diff");
    if (ifix) {
        double epsilon = test_config.epsilon * 5.0e8;
        ErrorStats stats;
        double **f1 = lmp->atom->f;
        double **f2 = ifix->array_atom;
        SCOPED_TRACE("EXPECT FORCES: numdiff");
        for (int i = 0; i < nlocal; ++i) {
            EXPECT_FP_LE_WITH_EPS(f1[i][0], f2[i][0], epsilon);
            EXPECT_FP_LE_WITH_EPS(f1[i][1], f2[i][1], epsilon);
            EXPECT_FP_LE_WITH_EPS(f1[i][2], f2[i][2], epsilon);
        }
        if (print_stats)
            std::cerr << "numdiff  stats: " << stats << " epsilon: " << epsilon << std::endl;
    }
    if (!verbose) ::testing::internal::CaptureStdout();
    cleanup_lammps(lmp, test_config);
    if (!verbose) ::testing::internal::GetCapturedStdout();
}

TEST(BondStyle, single)
{
    if (test_config.skip_tests.count(test_info_->name())) GTEST_SKIP();

>>>>>>> 05e836f5
    LAMMPS::argv args = {"BondStyle", "-log", "none", "-echo", "screen", "-nocite"};

    // create a LAMMPS instance with standard settings to detect the number of atom types
    if (!verbose) ::testing::internal::CaptureStdout();
    LAMMPS *lmp = init_lammps(args, test_config);
    if (!verbose) ::testing::internal::GetCapturedStdout();

    if (!lmp) {
        std::cerr << "One or more prerequisite styles are not available "
                     "in this LAMMPS configuration:\n";
        for (auto &prerequisite : test_config.prerequisites) {
            std::cerr << prerequisite.first << "_style " << prerequisite.second << "\n";
        }
        GTEST_SKIP();
    }

    // gather some information and skip if unsupported
    int nbondtypes = lmp->atom->nbondtypes;
    int molecular  = lmp->atom->molecular;
    if (molecular != Atom::MOLECULAR) {
        std::cerr << "Only simple molecular atom styles are supported\n";
        if (!verbose) ::testing::internal::CaptureStdout();
        cleanup_lammps(lmp, test_config);
        if (!verbose) ::testing::internal::GetCapturedStdout();
        GTEST_SKIP();
    }

    // utility lambda to improve readability
    auto command = [&](const std::string &line) {
        lmp->input->one(line);
    };

    // now start over
    if (!verbose) ::testing::internal::CaptureStdout();
    command("clear");
    command("variable newton_bond delete");
    command("variable newton_bond index on");

    command("variable input_dir index " + INPUT_FOLDER);

    for (auto &pre_command : test_config.pre_commands) {
        command(pre_command);
    }

    command("atom_style molecular");
    command("units ${units}");
    command("boundary p p p");
    command("newton ${newton_pair} ${newton_bond}");
    command("special_bonds lj/coul "
            "${bond_factor} ${angle_factor} ${dihedral_factor}");

    command("atom_modify map array");
    command("region box block -10.0 10.0 -10.0 10.0 -10.0 10.0 units box");

    command(fmt::format("create_box 1 box bond/types {} "
                        "extra/bond/per/atom 2 extra/special/per/atom 2",
                        nbondtypes));

    command("pair_style zero 8.0");
    command("pair_coeff * *");

    command("bond_style " + test_config.bond_style);
    auto *bond = lmp->force->bond;

    for (auto &bond_coeff : test_config.bond_coeff) {
        command("bond_coeff " + bond_coeff);
    }

    // create (only) four atoms and two bonds
    command("mass * 1.0");
    command("create_atoms 1 single  5.0 -0.75  0.4 units box");
    command("create_atoms 1 single  5.5  0.25 -0.1 units box");
    command("create_atoms 1 single -5.0  0.75  0.4 units box");
    command("create_atoms 1 single -5.5 -0.25 -0.1 units box");
    command("create_bonds single/bond 1 1 2");
    command("create_bonds single/bond 2 3 4");

    for (auto &post_command : test_config.post_commands) {
        command(post_command);
    }

    command("run 0 post no");
    if (!verbose) ::testing::internal::GetCapturedStdout();

    int idx1       = lmp->atom->map(1);
    int idx2       = lmp->atom->map(2);
    int idx3       = lmp->atom->map(3);
    int idx4       = lmp->atom->map(4);
    double epsilon = test_config.epsilon;
    double **f     = lmp->atom->f;
    double **x     = lmp->atom->x;
    double delx1   = x[idx2][0] - x[idx1][0];
    double dely1   = x[idx2][1] - x[idx1][1];
    double delz1   = x[idx2][2] - x[idx1][2];
    double rsq1    = delx1 * delx1 + dely1 * dely1 + delz1 * delz1;
    double delx2   = x[idx4][0] - x[idx3][0];
    double dely2   = x[idx4][1] - x[idx3][1];
    double delz2   = x[idx4][2] - x[idx3][2];
    double rsq2    = delx2 * delx2 + dely2 * dely2 + delz2 * delz2;
    double fsingle = 0.0;
    double ebond[4], esngl[4];
    ErrorStats stats;

    ebond[0] = bond->energy;
    esngl[0] = bond->single(1, rsq1, idx1, idx2, fsingle);
    EXPECT_FP_LE_WITH_EPS(f[idx1][0], -fsingle * delx1, epsilon);
    EXPECT_FP_LE_WITH_EPS(f[idx1][1], -fsingle * dely1, epsilon);
    EXPECT_FP_LE_WITH_EPS(f[idx1][2], -fsingle * delz1, epsilon);
    EXPECT_FP_LE_WITH_EPS(f[idx2][0], fsingle * delx1, epsilon);
    EXPECT_FP_LE_WITH_EPS(f[idx2][1], fsingle * dely1, epsilon);
    EXPECT_FP_LE_WITH_EPS(f[idx2][2], fsingle * delz1, epsilon);

    esngl[0] += bond->single(2, rsq2, idx3, idx4, fsingle);
    EXPECT_FP_LE_WITH_EPS(f[idx3][0], -fsingle * delx2, epsilon);
    EXPECT_FP_LE_WITH_EPS(f[idx3][1], -fsingle * dely2, epsilon);
    EXPECT_FP_LE_WITH_EPS(f[idx3][2], -fsingle * delz2, epsilon);
    EXPECT_FP_LE_WITH_EPS(f[idx4][0], fsingle * delx2, epsilon);
    EXPECT_FP_LE_WITH_EPS(f[idx4][1], fsingle * dely2, epsilon);
    EXPECT_FP_LE_WITH_EPS(f[idx4][2], fsingle * delz2, epsilon);

    if (!verbose) ::testing::internal::CaptureStdout();
    command("displace_atoms all random 0.5 0.5 0.5 23456");
    command("run 0 post no");
    if (!verbose) ::testing::internal::GetCapturedStdout();

    f       = lmp->atom->f;
    x       = lmp->atom->x;
    idx1    = lmp->atom->map(1);
    idx2    = lmp->atom->map(2);
    idx3    = lmp->atom->map(3);
    idx4    = lmp->atom->map(4);
    delx1   = x[idx2][0] - x[idx1][0];
    dely1   = x[idx2][1] - x[idx1][1];
    delz1   = x[idx2][2] - x[idx1][2];
    rsq1    = delx1 * delx1 + dely1 * dely1 + delz1 * delz1;
    delx2   = x[idx4][0] - x[idx3][0];
    dely2   = x[idx4][1] - x[idx3][1];
    delz2   = x[idx4][2] - x[idx3][2];
    rsq2    = delx2 * delx2 + dely2 * dely2 + delz2 * delz2;
    fsingle = 0.0;

    ebond[1] = bond->energy;
    esngl[1] = bond->single(1, rsq1, idx1, idx2, fsingle);
    EXPECT_FP_LE_WITH_EPS(f[idx1][0], -fsingle * delx1, epsilon);
    EXPECT_FP_LE_WITH_EPS(f[idx1][1], -fsingle * dely1, epsilon);
    EXPECT_FP_LE_WITH_EPS(f[idx1][2], -fsingle * delz1, epsilon);
    EXPECT_FP_LE_WITH_EPS(f[idx2][0], fsingle * delx1, epsilon);
    EXPECT_FP_LE_WITH_EPS(f[idx2][1], fsingle * dely1, epsilon);
    EXPECT_FP_LE_WITH_EPS(f[idx2][2], fsingle * delz1, epsilon);

    esngl[1] += bond->single(2, rsq2, idx3, idx4, fsingle);
    EXPECT_FP_LE_WITH_EPS(f[idx3][0], -fsingle * delx2, epsilon);
    EXPECT_FP_LE_WITH_EPS(f[idx3][1], -fsingle * dely2, epsilon);
    EXPECT_FP_LE_WITH_EPS(f[idx3][2], -fsingle * delz2, epsilon);
    EXPECT_FP_LE_WITH_EPS(f[idx4][0], fsingle * delx2, epsilon);
    EXPECT_FP_LE_WITH_EPS(f[idx4][1], fsingle * dely2, epsilon);
    EXPECT_FP_LE_WITH_EPS(f[idx4][2], fsingle * delz2, epsilon);

    if (!verbose) ::testing::internal::CaptureStdout();
    command("displace_atoms all random 0.5 0.5 0.5 456963");
    command("run 0 post no");
    if (!verbose) ::testing::internal::GetCapturedStdout();

    f       = lmp->atom->f;
    x       = lmp->atom->x;
    idx1    = lmp->atom->map(1);
    idx2    = lmp->atom->map(2);
    idx3    = lmp->atom->map(3);
    idx4    = lmp->atom->map(4);
    delx1   = x[idx2][0] - x[idx1][0];
    dely1   = x[idx2][1] - x[idx1][1];
    delz1   = x[idx2][2] - x[idx1][2];
    rsq1    = delx1 * delx1 + dely1 * dely1 + delz1 * delz1;
    delx2   = x[idx4][0] - x[idx3][0];
    dely2   = x[idx4][1] - x[idx3][1];
    delz2   = x[idx4][2] - x[idx3][2];
    rsq2    = delx2 * delx2 + dely2 * dely2 + delz2 * delz2;
    fsingle = 0.0;

    ebond[2] = bond->energy;
    esngl[2] = bond->single(1, rsq1, idx1, idx2, fsingle);
    EXPECT_FP_LE_WITH_EPS(f[idx1][0], -fsingle * delx1, epsilon);
    EXPECT_FP_LE_WITH_EPS(f[idx1][1], -fsingle * dely1, epsilon);
    EXPECT_FP_LE_WITH_EPS(f[idx1][2], -fsingle * delz1, epsilon);
    EXPECT_FP_LE_WITH_EPS(f[idx2][0], fsingle * delx1, epsilon);
    EXPECT_FP_LE_WITH_EPS(f[idx2][1], fsingle * dely1, epsilon);
    EXPECT_FP_LE_WITH_EPS(f[idx2][2], fsingle * delz1, epsilon);

    esngl[2] += bond->single(2, rsq2, idx3, idx4, fsingle);
    EXPECT_FP_LE_WITH_EPS(f[idx3][0], -fsingle * delx2, epsilon);
    EXPECT_FP_LE_WITH_EPS(f[idx3][1], -fsingle * dely2, epsilon);
    EXPECT_FP_LE_WITH_EPS(f[idx3][2], -fsingle * delz2, epsilon);
    EXPECT_FP_LE_WITH_EPS(f[idx4][0], fsingle * delx2, epsilon);
    EXPECT_FP_LE_WITH_EPS(f[idx4][1], fsingle * dely2, epsilon);
    EXPECT_FP_LE_WITH_EPS(f[idx4][2], fsingle * delz2, epsilon);

    if (!verbose) ::testing::internal::CaptureStdout();
    command("displace_atoms all random 0.5 0.5 0.5 9726532");
    command("run 0 post no");
    if (!verbose) ::testing::internal::GetCapturedStdout();

    f       = lmp->atom->f;
    x       = lmp->atom->x;
    idx1    = lmp->atom->map(1);
    idx2    = lmp->atom->map(2);
    idx3    = lmp->atom->map(3);
    idx4    = lmp->atom->map(4);
    delx1   = x[idx2][0] - x[idx1][0];
    dely1   = x[idx2][1] - x[idx1][1];
    delz1   = x[idx2][2] - x[idx1][2];
    rsq1    = delx1 * delx1 + dely1 * dely1 + delz1 * delz1;
    delx2   = x[idx4][0] - x[idx3][0];
    dely2   = x[idx4][1] - x[idx3][1];
    delz2   = x[idx4][2] - x[idx3][2];
    rsq2    = delx2 * delx2 + dely2 * dely2 + delz2 * delz2;
    fsingle = 0.0;

    ebond[3] = bond->energy;
    esngl[3] = bond->single(1, rsq1, idx1, idx2, fsingle);
    EXPECT_FP_LE_WITH_EPS(f[idx1][0], -fsingle * delx1, epsilon);
    EXPECT_FP_LE_WITH_EPS(f[idx1][1], -fsingle * dely1, epsilon);
    EXPECT_FP_LE_WITH_EPS(f[idx1][2], -fsingle * delz1, epsilon);
    EXPECT_FP_LE_WITH_EPS(f[idx2][0], fsingle * delx1, epsilon);
    EXPECT_FP_LE_WITH_EPS(f[idx2][1], fsingle * dely1, epsilon);
    EXPECT_FP_LE_WITH_EPS(f[idx2][2], fsingle * delz1, epsilon);

    esngl[3] += bond->single(2, rsq2, idx3, idx4, fsingle);
    EXPECT_FP_LE_WITH_EPS(f[idx3][0], -fsingle * delx2, epsilon);
    EXPECT_FP_LE_WITH_EPS(f[idx3][1], -fsingle * dely2, epsilon);
    EXPECT_FP_LE_WITH_EPS(f[idx3][2], -fsingle * delz2, epsilon);
    EXPECT_FP_LE_WITH_EPS(f[idx4][0], fsingle * delx2, epsilon);
    EXPECT_FP_LE_WITH_EPS(f[idx4][1], fsingle * dely2, epsilon);
    EXPECT_FP_LE_WITH_EPS(f[idx4][2], fsingle * delz2, epsilon);
    if (print_stats) std::cerr << "single_force  stats:" << stats << std::endl;

    stats.reset();
    EXPECT_FP_LE_WITH_EPS(ebond[0], esngl[0], epsilon);
    EXPECT_FP_LE_WITH_EPS(ebond[1], esngl[1], epsilon);
    EXPECT_FP_LE_WITH_EPS(ebond[2], esngl[2], epsilon);
    EXPECT_FP_LE_WITH_EPS(ebond[3], esngl[3], epsilon);
    if (print_stats) std::cerr << "single_energy  stats:" << stats << std::endl;

    int i = 0;
    for (auto &dist : test_config.equilibrium)
        EXPECT_NEAR(dist, bond->equilibrium_distance(++i), 0.00001);

    if (!verbose) ::testing::internal::CaptureStdout();
    cleanup_lammps(lmp, test_config);
    if (!verbose) ::testing::internal::GetCapturedStdout();
}

TEST(BondStyle, extract)
{
    if (test_config.skip_tests.count(test_info_->name())) GTEST_SKIP();

    LAMMPS::argv args = {"BondStyle", "-log", "none", "-echo", "screen", "-nocite"};

    if (!verbose) ::testing::internal::CaptureStdout();
    LAMMPS *lmp = init_lammps(args, test_config, true);
    if (!verbose) ::testing::internal::GetCapturedStdout();

    if (!lmp) {
        std::cerr << "One or more prerequisite styles are not available "
                     "in this LAMMPS configuration:\n";
        for (auto prerequisite : test_config.prerequisites) {
            std::cerr << prerequisite.first << "_style " << prerequisite.second << "\n";
        }
        GTEST_SKIP();
    }

    auto *bond = lmp->force->bond;
    void *ptr  = nullptr;
    int dim    = 0;
    for (auto extract : test_config.extract) {
        ptr = bond->extract(extract.first.c_str(), dim);
        EXPECT_NE(ptr, nullptr);
        EXPECT_EQ(dim, extract.second);
    }
    ptr = bond->extract("does_not_exist", dim);
    EXPECT_EQ(ptr, nullptr);

    for (int i = 1; i <= lmp->atom->nbondtypes; ++i)
        EXPECT_GE(bond->equilibrium_distance(i), 0.0);

    if (!verbose) ::testing::internal::CaptureStdout();
    cleanup_lammps(lmp, test_config);
    if (!verbose) ::testing::internal::GetCapturedStdout();
}<|MERGE_RESOLUTION|>--- conflicted
+++ resolved
@@ -27,10 +27,7 @@
 #include "bond.h"
 #include "compute.h"
 #include "exceptions.h"
-<<<<<<< HEAD
-=======
 #include "fix.h"
->>>>>>> 05e836f5
 #include "fmt/format.h"
 #include "force.h"
 #include "info.h"
@@ -574,8 +571,6 @@
     ErrorStats stats;
     auto bond = lmp->force->bond;
 
-<<<<<<< HEAD
-=======
     EXPECT_FORCES("init_forces (newton on)", lmp->atom, test_config.init_forces, epsilon);
     EXPECT_STRESS("init_stress (newton on)", bond->virial, test_config.init_stress, 10 * epsilon);
 
@@ -702,7 +697,6 @@
 {
     if (test_config.skip_tests.count(test_info_->name())) GTEST_SKIP();
 
->>>>>>> 05e836f5
     LAMMPS::argv args = {"BondStyle", "-log", "none", "-echo", "screen", "-nocite"};
 
     // create a LAMMPS instance with standard settings to detect the number of atom types
