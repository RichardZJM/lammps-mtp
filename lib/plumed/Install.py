--- conflicted
+++ resolved
@@ -6,11 +6,7 @@
 """
 
 from __future__ import print_function
-<<<<<<< HEAD
-import sys, os, subprocess, shutil
-=======
 import sys, os, platform, subprocess, shutil
->>>>>>> 5e3fe197
 from argparse import ArgumentParser
 
 sys.path.append('..')
@@ -21,11 +17,7 @@
 
 # settings
 
-<<<<<<< HEAD
-version = "2.5.1"
-=======
 version = "2.6.0"
->>>>>>> 5e3fe197
 mode = "static"
 
 # help message
@@ -52,37 +44,6 @@
         '2.4.4' : '71ed465bdc7c2059e282dbda8d564e71', \
         '2.5.0' : '6224cd089493661e19ceacccd35cf911', \
         '2.5.1' : 'c2a7b519e32197a120cdf47e0f194f81', \
-<<<<<<< HEAD
-        }
-
-# parse and process arguments
-
-pgroup = parser.add_mutually_exclusive_group()
-pgroup.add_argument("-b", "--build", action="store_true",
-                    help="download and build the plumed2 library")
-pgroup.add_argument("-p", "--path",
-                    help="specify folder of existing plumed2 installation")
-parser.add_argument("-v", "--version", default=version, choices=checksums.keys(),
-                    help="set version of plumed to download and build (default: %s)" % version)
-parser.add_argument("-m", "--mode", default=mode, choices=['static', 'shared', 'runtime'],
-                    help="set plumed linkage mode: static (default), shared, or runtime")
-
-args = parser.parse_args()
-
-# print help message and exit, if neither build nor path options are given
-if not args.build and not args.path:
-  parser.print_help()
-  sys.exit(HELP)
-
-buildflag = args.build
-pathflag = args.path is not None
-plumedpath = args.path
-mode = args.mode
-
-homepath = fullpath('.')
-homedir = "%s/plumed2" % (homepath)
-
-=======
         '2.5.2' : 'bd2f18346c788eb54e1e52f4f6acf41a', \
         '2.5.3' : 'de30d6e7c2dcc0973298e24a6da24286', \
         '2.5.4' : 'f31b7d16a4be2e30aa7d5c19c3d37853', \
@@ -116,7 +77,6 @@
 homepath = fullpath('.')
 homedir = "%s/plumed2" % (homepath)
 
->>>>>>> 5e3fe197
 if pathflag:
     if not os.path.isdir(plumedpath):
       sys.exit("Plumed2 path %s does not exist" % plumedpath)
@@ -173,14 +133,10 @@
   print("Creating Makefile.lammps")
   plumedinc = os.path.join('liblink', 'plumed', 'src', 'lib', 'Plumed.inc.' + mode)
   lines1 = open(plumedinc, 'r').readlines()
-<<<<<<< HEAD
-  lines2 = open("Makefile.lammps.%s" % mode, 'r').readlines()
-=======
   if (platform.system() == 'Darwin' and os.path.isfile("Makefile.lammps.%s.macosx" % mode)):
     lines2 = open("Makefile.lammps.%s.macosx" % mode, 'r').readlines()
   else:
     lines2 = open("Makefile.lammps.%s" % mode, 'r').readlines()
->>>>>>> 5e3fe197
   fp = open("Makefile.lammps", 'w')
   fp.write("PLUMED_LIBDIR=" + os.path.join(homedir, "lib\n"))
   for line in lines1:
