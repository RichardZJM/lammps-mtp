--- conflicted
+++ resolved
@@ -1156,11 +1156,7 @@
 
   if (has_git_info()) {
     fprintf(fp,"\nLarge-scale Atomic/Molecular Massively Parallel Simulator - "
-<<<<<<< HEAD
-            LAMMPS_VERSION UPDATE_STRING "\nGit info (%s / %s)\n\n",git_branch, git_descriptor);
-=======
             LAMMPS_VERSION UPDATE_STRING "\nGit info (%s / %s)\n\n",git_branch(), git_descriptor());
->>>>>>> d8b37601
   } else {
     fprintf(fp,"\nLarge-scale Atomic/Molecular Massively Parallel Simulator - "
             LAMMPS_VERSION UPDATE_STRING "\n\n");
