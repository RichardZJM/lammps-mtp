--- conflicted
+++ resolved
@@ -1623,18 +1623,10 @@
   
   int imol = atom->find_molecule(molID);
   if (imol == -1)
-<<<<<<< HEAD
     error->all(FLERR,"Molecule template ID for fix surface/global does not exist");
   
   // loop over one or more molecules in molID
   
-=======
-    error->all(FLERR,"Molecule template ID for "
-               "fix surface/global does not exist");
-
-  // loop over one or more molecules in mol-ID
-
->>>>>>> b603fc66
   Molecule **onemols = &atom->molecules[imol];
   int nmol = onemols[0]->nset;
 
@@ -1791,45 +1783,11 @@
 
   memory->create_ragged(plist,npoints,counts,"surface/global:plist");
 
-<<<<<<< HEAD
   for (int i = 0; i < npoints; i++) counts[i] = 0;
 
   for (int i = 0; i < nlines; i++) {
     plist[lines[i].p1][counts[lines[i].p1]++] = i;
     plist[lines[i].p2][counts[lines[i].p2]++] = i;
-=======
-  for (int i = 0; i < nlines; i++) {
-    p1 = lines[i].p1;
-    p2 = lines[i].p2;
-
-    if (ptflag[p1][0] < 0)
-      error->all(FLERR,"Fix surface/global point part of more than 2 lines");
-    else if (ptflag[p1][0] == 1)
-      error->all(FLERR,"Fix surface/global pair of lines are misoriented");
-    else if (ptflag[p1][0] == 0) {
-      ptflag[p1][0] = 1;
-      ptflag[p1][1] = i;
-    } else if (ptflag[p1][0] == 2) {
-      ptflag[p1][0] = -1;
-      j = ptflag[p1][1];
-      connect2d[i].neigh_p1 = j+1;
-      connect2d[j].neigh_p2 = i+1;
-    }
-
-    if (ptflag[p2][0] < 0)
-      error->all(FLERR,"Fix surface/global point part of more than 2 lines");
-    else if (ptflag[p2][0] == 2)
-      error->all(FLERR,"Fix surface/global pair of lines are misoriented");
-    else if (ptflag[p2][0] == 0) {
-      ptflag[p2][0] = 2;
-      ptflag[p2][1] = i;
-    } else if (ptflag[p2][0] == 1) {
-      ptflag[p2][0] = -1;
-      j = ptflag[p2][1];
-      connect2d[i].neigh_p2 = j+1;
-      connect2d[j].neigh_p1 = i+1;
-    }
->>>>>>> b603fc66
   }
 
   for (int i = 0; i < nlines; i++) {
@@ -1866,7 +1824,6 @@
   int nedges = 0;
                                             
   for (int i = 0; i < ntris; i++) {
-<<<<<<< HEAD
     p1 = tris[i].p1;
     p2 = tris[i].p2;
     p3 = tris[i].p3;
@@ -1903,11 +1860,6 @@
     }
     else if (hash.find(key1) != hash.end()) tri2edge[i][2] = hash[key1];
     else if (hash.find(key2) != hash.end()) tri2edge[i][2] = hash[key2];
-=======
-    connect3d[i].neigh_e1 = connect3d[i].neigh_e2 =
-      connect3d[i].neigh_e3 = 0;
-    connect3d[i].flags = 0;
->>>>>>> b603fc66
   }
 
   // setup tri edge connectivity lists
