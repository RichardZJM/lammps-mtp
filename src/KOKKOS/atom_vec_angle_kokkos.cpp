// clang-format off
/* ----------------------------------------------------------------------
   LAMMPS - Large-scale Atomic/Molecular Massively Parallel Simulator
   https://www.lammps.org/, Sandia National Laboratories
   LAMMPS development team: developers@lammps.org

   Copyright (2003) Sandia Corporation.  Under the terms of Contract
   DE-AC04-94AL85000 with Sandia Corporation, the U.S. Government retains
   certain rights in this software.  This software is distributed under
   the GNU General Public License.

   See the README file in the top-level LAMMPS directory.
------------------------------------------------------------------------- */

#include "atom_vec_angle_kokkos.h"

#include "atom_kokkos.h"
#include "atom_masks.h"
#include "comm_kokkos.h"
#include "domain.h"
#include "error.h"
#include "fix.h"
#include "memory_kokkos.h"
#include "modify.h"

using namespace LAMMPS_NS;

/* ---------------------------------------------------------------------- */

AtomVecAngleKokkos::AtomVecAngleKokkos(LAMMPS *lmp) : AtomVec(lmp),
AtomVecKokkos(lmp), AtomVecAngle(lmp)
{

}

/* ----------------------------------------------------------------------
   grow atom arrays
   n = 0 grows arrays by DELTA
   n > 0 allocates arrays to size n
------------------------------------------------------------------------- */

void AtomVecAngleKokkos::grow(int n)
{
  auto DELTA = LMP_KOKKOS_AV_DELTA;
  int step = MAX(DELTA,nmax*0.01);
  if (n == 0) nmax += step;
  else nmax = n;
  atomKK->nmax = nmax;
  if (nmax < 0 || nmax > MAXSMALLINT)
    error->one(FLERR,"Per-processor system is too big");

  atomKK->sync(Device,ALL_MASK);
  atomKK->modified(Device,ALL_MASK);

  memoryKK->grow_kokkos(atomKK->k_tag,atomKK->tag,nmax,"atom:tag");
  memoryKK->grow_kokkos(atomKK->k_type,atomKK->type,nmax,"atom:type");
  memoryKK->grow_kokkos(atomKK->k_mask,atomKK->mask,nmax,"atom:mask");
  memoryKK->grow_kokkos(atomKK->k_image,atomKK->image,nmax,"atom:image");

  memoryKK->grow_kokkos(atomKK->k_x,atomKK->x,nmax,"atom:x");
  memoryKK->grow_kokkos(atomKK->k_v,atomKK->v,nmax,"atom:v");
  memoryKK->grow_kokkos(atomKK->k_f,atomKK->f,nmax,"atom:f");

  memoryKK->grow_kokkos(atomKK->k_molecule,atomKK->molecule,nmax,"atom:molecule");
  memoryKK->grow_kokkos(atomKK->k_nspecial,atomKK->nspecial,nmax,3,"atom:nspecial");
  memoryKK->grow_kokkos(atomKK->k_special,atomKK->special,nmax,atomKK->maxspecial,
                      "atom:special");
  memoryKK->grow_kokkos(atomKK->k_num_bond,atomKK->num_bond,nmax,"atom:num_bond");
  memoryKK->grow_kokkos(atomKK->k_bond_type,atomKK->bond_type,nmax,atomKK->bond_per_atom,
                      "atom:bond_type");
  memoryKK->grow_kokkos(atomKK->k_bond_atom,atomKK->bond_atom,nmax,atomKK->bond_per_atom,
                      "atom:bond_atom");

  memoryKK->grow_kokkos(atomKK->k_num_angle,atomKK->num_angle,nmax,"atom:num_angle");
  memoryKK->grow_kokkos(atomKK->k_angle_type,atomKK->angle_type,nmax,atomKK->angle_per_atom,
                      "atom:angle_type");
  memoryKK->grow_kokkos(atomKK->k_angle_atom1,atomKK->angle_atom1,nmax,atomKK->angle_per_atom,
                      "atom:angle_atom1");
  memoryKK->grow_kokkos(atomKK->k_angle_atom2,atomKK->angle_atom2,nmax,atomKK->angle_per_atom,
                      "atom:angle_atom2");
  memoryKK->grow_kokkos(atomKK->k_angle_atom3,atomKK->angle_atom3,nmax,atomKK->angle_per_atom,
                      "atom:angle_atom3");

  grow_pointers();
  atomKK->sync(Host,ALL_MASK);

  if (atom->nextra_grow)
    for (int iextra = 0; iextra < atom->nextra_grow; iextra++)
      modify->fix[atom->extra_grow[iextra]]->grow_arrays(nmax);
}

/* ----------------------------------------------------------------------
   reset local array ptrs
------------------------------------------------------------------------- */

void AtomVecAngleKokkos::grow_pointers()
{
  tag = atomKK->tag;
  d_tag = atomKK->k_tag.d_view;
  h_tag = atomKK->k_tag.h_view;

  type = atomKK->type;
  d_type = atomKK->k_type.d_view;
  h_type = atomKK->k_type.h_view;
  mask = atomKK->mask;
  d_mask = atomKK->k_mask.d_view;
  h_mask = atomKK->k_mask.h_view;
  image = atomKK->image;
  d_image = atomKK->k_image.d_view;
  h_image = atomKK->k_image.h_view;

  x = atomKK->x;
  d_x = atomKK->k_x.d_view;
  h_x = atomKK->k_x.h_view;
  v = atomKK->v;
  d_v = atomKK->k_v.d_view;
  h_v = atomKK->k_v.h_view;
  f = atomKK->f;
  d_f = atomKK->k_f.d_view;
  h_f = atomKK->k_f.h_view;

  molecule = atomKK->molecule;
  d_molecule = atomKK->k_molecule.d_view;
  h_molecule = atomKK->k_molecule.h_view;
  nspecial = atomKK->nspecial;
  d_nspecial = atomKK->k_nspecial.d_view;
  h_nspecial = atomKK->k_nspecial.h_view;
  special = atomKK->special;
  d_special = atomKK->k_special.d_view;
  h_special = atomKK->k_special.h_view;
  num_bond = atomKK->num_bond;
  d_num_bond = atomKK->k_num_bond.d_view;
  h_num_bond = atomKK->k_num_bond.h_view;
  bond_type = atomKK->bond_type;
  d_bond_type = atomKK->k_bond_type.d_view;
  h_bond_type = atomKK->k_bond_type.h_view;
  bond_atom = atomKK->bond_atom;
  d_bond_atom = atomKK->k_bond_atom.d_view;
  h_bond_atom = atomKK->k_bond_atom.h_view;

  num_angle = atomKK->num_angle;
  d_num_angle = atomKK->k_num_angle.d_view;
  h_num_angle = atomKK->k_num_angle.h_view;
  angle_type = atomKK->angle_type;
  d_angle_type = atomKK->k_angle_type.d_view;
  h_angle_type = atomKK->k_angle_type.h_view;
  angle_atom1 = atomKK->angle_atom1;
  d_angle_atom1 = atomKK->k_angle_atom1.d_view;
  h_angle_atom1 = atomKK->k_angle_atom1.h_view;
  angle_atom2 = atomKK->angle_atom2;
  d_angle_atom2 = atomKK->k_angle_atom2.d_view;
  h_angle_atom2 = atomKK->k_angle_atom2.h_view;
  angle_atom3 = atomKK->angle_atom3;
  d_angle_atom3 = atomKK->k_angle_atom3.d_view;
  h_angle_atom3 = atomKK->k_angle_atom3.h_view;
}

/* ----------------------------------------------------------------------
   sort atom arrays on device
------------------------------------------------------------------------- */

void AtomVecAngleKokkos::sort_kokkos(Kokkos::BinSort<KeyViewType, BinOp> &Sorter)
{
  atomKK->sync(Device, ALL_MASK & ~F_MASK);

  Sorter.sort(LMPDeviceType(), d_tag);
  Sorter.sort(LMPDeviceType(), d_type);
  Sorter.sort(LMPDeviceType(), d_mask);
  Sorter.sort(LMPDeviceType(), d_image);
  Sorter.sort(LMPDeviceType(), d_x);
  Sorter.sort(LMPDeviceType(), d_v);
  Sorter.sort(LMPDeviceType(), d_molecule);
  Sorter.sort(LMPDeviceType(), d_num_bond);
  Sorter.sort(LMPDeviceType(), d_bond_type);
  Sorter.sort(LMPDeviceType(), d_bond_atom);
  Sorter.sort(LMPDeviceType(), d_nspecial);
  Sorter.sort(LMPDeviceType(), d_special);
  Sorter.sort(LMPDeviceType(), d_num_angle);
  Sorter.sort(LMPDeviceType(), d_angle_type);
  Sorter.sort(LMPDeviceType(), d_angle_atom1);
  Sorter.sort(LMPDeviceType(), d_angle_atom2);
  Sorter.sort(LMPDeviceType(), d_angle_atom3);

  atomKK->modified(Device, ALL_MASK & ~F_MASK);
}

/* ---------------------------------------------------------------------- */

template<class DeviceType,int PBC_FLAG,int TRICLINIC>
struct AtomVecAngleKokkos_PackComm {
  typedef DeviceType device_type;

  typename ArrayTypes<DeviceType>::t_x_array_randomread _x;
  typename ArrayTypes<DeviceType>::t_xfloat_2d_um _buf;
  typename ArrayTypes<DeviceType>::t_int_2d_const _list;
  const int _iswap;
  X_FLOAT _xprd,_yprd,_zprd,_xy,_xz,_yz;
  X_FLOAT _pbc[6];

  AtomVecAngleKokkos_PackComm(
      const typename DAT::tdual_x_array &x,
      const typename DAT::tdual_xfloat_2d &buf,
      const typename DAT::tdual_int_2d &list,
      const int & iswap,
      const X_FLOAT &xprd, const X_FLOAT &yprd, const X_FLOAT &zprd,
      const X_FLOAT &xy, const X_FLOAT &xz, const X_FLOAT &yz, const int* const pbc):
      _x(x.view<DeviceType>()),_list(list.view<DeviceType>()),_iswap(iswap),
      _xprd(xprd),_yprd(yprd),_zprd(zprd),
      _xy(xy),_xz(xz),_yz(yz) {
        const size_t maxsend = (buf.view<DeviceType>().extent(0)
                                *buf.view<DeviceType>().extent(1))/3;
        const size_t elements = 3;
        buffer_view<DeviceType>(_buf,buf,maxsend,elements);
        _pbc[0] = pbc[0]; _pbc[1] = pbc[1]; _pbc[2] = pbc[2];
        _pbc[3] = pbc[3]; _pbc[4] = pbc[4]; _pbc[5] = pbc[5];
  };

  KOKKOS_INLINE_FUNCTION
  void operator() (const int& i) const {
        const int j = _list(_iswap,i);
      if (PBC_FLAG == 0) {
          _buf(i,0) = _x(j,0);
          _buf(i,1) = _x(j,1);
          _buf(i,2) = _x(j,2);
      } else {
        if (TRICLINIC == 0) {
          _buf(i,0) = _x(j,0) + _pbc[0]*_xprd;
          _buf(i,1) = _x(j,1) + _pbc[1]*_yprd;
          _buf(i,2) = _x(j,2) + _pbc[2]*_zprd;
        } else {
          _buf(i,0) = _x(j,0) + _pbc[0]*_xprd + _pbc[5]*_xy + _pbc[4]*_xz;
          _buf(i,1) = _x(j,1) + _pbc[1]*_yprd + _pbc[3]*_yz;
          _buf(i,2) = _x(j,2) + _pbc[2]*_zprd;
        }
      }
  }
};

/* ---------------------------------------------------------------------- */

int AtomVecAngleKokkos::pack_comm_kokkos(const int &n,
                                         const DAT::tdual_int_2d &list,
                                         const int & iswap,
                                         const DAT::tdual_xfloat_2d &buf,
                                         const int &pbc_flag,
                                         const int* const pbc)
{
  // Check whether to always run forward communication on the host
  // Choose correct forward PackComm kernel

  if (commKK->forward_comm_on_host) {
    atomKK->sync(Host,X_MASK);
    if (pbc_flag) {
      if (domain->triclinic) {
        struct AtomVecAngleKokkos_PackComm<LMPHostType,1,1> f(atomKK->k_x,buf,list,iswap,
          domain->xprd,domain->yprd,domain->zprd,
          domain->xy,domain->xz,domain->yz,pbc);
        Kokkos::parallel_for(n,f);
      } else {
        struct AtomVecAngleKokkos_PackComm<LMPHostType,1,0> f(atomKK->k_x,buf,list,iswap,
          domain->xprd,domain->yprd,domain->zprd,
          domain->xy,domain->xz,domain->yz,pbc);
        Kokkos::parallel_for(n,f);
      }
    } else {
      if (domain->triclinic) {
        struct AtomVecAngleKokkos_PackComm<LMPHostType,0,1> f(atomKK->k_x,buf,list,iswap,
          domain->xprd,domain->yprd,domain->zprd,
          domain->xy,domain->xz,domain->yz,pbc);
        Kokkos::parallel_for(n,f);
      } else {
        struct AtomVecAngleKokkos_PackComm<LMPHostType,0,0> f(atomKK->k_x,buf,list,iswap,
          domain->xprd,domain->yprd,domain->zprd,
          domain->xy,domain->xz,domain->yz,pbc);
        Kokkos::parallel_for(n,f);
      }
    }
  } else {
    atomKK->sync(Device,X_MASK);
    if (pbc_flag) {
      if (domain->triclinic) {
        struct AtomVecAngleKokkos_PackComm<LMPDeviceType,1,1> f(atomKK->k_x,buf,list,iswap,
          domain->xprd,domain->yprd,domain->zprd,
          domain->xy,domain->xz,domain->yz,pbc);
        Kokkos::parallel_for(n,f);
      } else {
        struct AtomVecAngleKokkos_PackComm<LMPDeviceType,1,0> f(atomKK->k_x,buf,list,iswap,
          domain->xprd,domain->yprd,domain->zprd,
          domain->xy,domain->xz,domain->yz,pbc);
        Kokkos::parallel_for(n,f);
      }
    } else {
      if (domain->triclinic) {
        struct AtomVecAngleKokkos_PackComm<LMPDeviceType,0,1> f(atomKK->k_x,buf,list,iswap,
          domain->xprd,domain->yprd,domain->zprd,
          domain->xy,domain->xz,domain->yz,pbc);
        Kokkos::parallel_for(n,f);
      } else {
        struct AtomVecAngleKokkos_PackComm<LMPDeviceType,0,0> f(atomKK->k_x,buf,list,iswap,
          domain->xprd,domain->yprd,domain->zprd,
          domain->xy,domain->xz,domain->yz,pbc);
        Kokkos::parallel_for(n,f);
      }
    }
  }

  return n*size_forward;
}

/* ---------------------------------------------------------------------- */

template<class DeviceType,int PBC_FLAG,int TRICLINIC>
struct AtomVecAngleKokkos_PackCommSelf {
  typedef DeviceType device_type;

  typename ArrayTypes<DeviceType>::t_x_array_randomread _x;
  typename ArrayTypes<DeviceType>::t_x_array _xw;
  int _nfirst;
  typename ArrayTypes<DeviceType>::t_int_2d_const _list;
  const int _iswap;
  X_FLOAT _xprd,_yprd,_zprd,_xy,_xz,_yz;
  X_FLOAT _pbc[6];

  AtomVecAngleKokkos_PackCommSelf(
      const typename DAT::tdual_x_array &x,
      const int &nfirst,
      const typename DAT::tdual_int_2d &list,
      const int & iswap,
      const X_FLOAT &xprd, const X_FLOAT &yprd, const X_FLOAT &zprd,
      const X_FLOAT &xy, const X_FLOAT &xz, const X_FLOAT &yz, const int* const pbc):
      _x(x.view<DeviceType>()),_xw(x.view<DeviceType>()),_nfirst(nfirst),_list(list.view<DeviceType>()),_iswap(iswap),
      _xprd(xprd),_yprd(yprd),_zprd(zprd),
      _xy(xy),_xz(xz),_yz(yz) {
        _pbc[0] = pbc[0]; _pbc[1] = pbc[1]; _pbc[2] = pbc[2];
        _pbc[3] = pbc[3]; _pbc[4] = pbc[4]; _pbc[5] = pbc[5];
  };

  KOKKOS_INLINE_FUNCTION
  void operator() (const int& i) const {
        const int j = _list(_iswap,i);
      if (PBC_FLAG == 0) {
          _xw(i+_nfirst,0) = _x(j,0);
          _xw(i+_nfirst,1) = _x(j,1);
          _xw(i+_nfirst,2) = _x(j,2);
      } else {
        if (TRICLINIC == 0) {
          _xw(i+_nfirst,0) = _x(j,0) + _pbc[0]*_xprd;
          _xw(i+_nfirst,1) = _x(j,1) + _pbc[1]*_yprd;
          _xw(i+_nfirst,2) = _x(j,2) + _pbc[2]*_zprd;
        } else {
          _xw(i+_nfirst,0) = _x(j,0) + _pbc[0]*_xprd + _pbc[5]*_xy + _pbc[4]*_xz;
          _xw(i+_nfirst,1) = _x(j,1) + _pbc[1]*_yprd + _pbc[3]*_yz;
          _xw(i+_nfirst,2) = _x(j,2) + _pbc[2]*_zprd;
        }
      }

  }
};

/* ---------------------------------------------------------------------- */

int AtomVecAngleKokkos::pack_comm_self(const int &n, const DAT::tdual_int_2d &list,
                                       const int & iswap,
                                       const int nfirst, const int &pbc_flag,
                                       const int* const pbc) {
  if (commKK->forward_comm_on_host) {
    atomKK->sync(Host,X_MASK);
    atomKK->modified(Host,X_MASK);
    if (pbc_flag) {
      if (domain->triclinic) {
      struct AtomVecAngleKokkos_PackCommSelf<LMPHostType,1,1>
        f(atomKK->k_x,nfirst,list,iswap,
          domain->xprd,domain->yprd,domain->zprd,
          domain->xy,domain->xz,domain->yz,pbc);
      Kokkos::parallel_for(n,f);
      } else {
      struct AtomVecAngleKokkos_PackCommSelf<LMPHostType,1,0>
        f(atomKK->k_x,nfirst,list,iswap,
          domain->xprd,domain->yprd,domain->zprd,
          domain->xy,domain->xz,domain->yz,pbc);
      Kokkos::parallel_for(n,f);
      }
    } else {
      if (domain->triclinic) {
      struct AtomVecAngleKokkos_PackCommSelf<LMPHostType,0,1>
        f(atomKK->k_x,nfirst,list,iswap,
          domain->xprd,domain->yprd,domain->zprd,
          domain->xy,domain->xz,domain->yz,pbc);
      Kokkos::parallel_for(n,f);
      } else {
      struct AtomVecAngleKokkos_PackCommSelf<LMPHostType,0,0>
        f(atomKK->k_x,nfirst,list,iswap,
          domain->xprd,domain->yprd,domain->zprd,
          domain->xy,domain->xz,domain->yz,pbc);
      Kokkos::parallel_for(n,f);
      }
    }
  } else {
    atomKK->sync(Device,X_MASK);
    atomKK->modified(Device,X_MASK);
    if (pbc_flag) {
      if (domain->triclinic) {
      struct AtomVecAngleKokkos_PackCommSelf<LMPDeviceType,1,1>
        f(atomKK->k_x,nfirst,list,iswap,
          domain->xprd,domain->yprd,domain->zprd,
          domain->xy,domain->xz,domain->yz,pbc);
      Kokkos::parallel_for(n,f);
      } else {
      struct AtomVecAngleKokkos_PackCommSelf<LMPDeviceType,1,0>
        f(atomKK->k_x,nfirst,list,iswap,
          domain->xprd,domain->yprd,domain->zprd,
          domain->xy,domain->xz,domain->yz,pbc);
      Kokkos::parallel_for(n,f);
      }
    } else {
      if (domain->triclinic) {
      struct AtomVecAngleKokkos_PackCommSelf<LMPDeviceType,0,1>
        f(atomKK->k_x,nfirst,list,iswap,
          domain->xprd,domain->yprd,domain->zprd,
          domain->xy,domain->xz,domain->yz,pbc);
      Kokkos::parallel_for(n,f);
      } else {
      struct AtomVecAngleKokkos_PackCommSelf<LMPDeviceType,0,0>
        f(atomKK->k_x,nfirst,list,iswap,
          domain->xprd,domain->yprd,domain->zprd,
          domain->xy,domain->xz,domain->yz,pbc);
      Kokkos::parallel_for(n,f);
      }
    }
  }
        return n*3;
}

/* ---------------------------------------------------------------------- */

template<class DeviceType>
struct AtomVecAngleKokkos_UnpackComm {
  typedef DeviceType device_type;

  typename ArrayTypes<DeviceType>::t_x_array _x;
  typename ArrayTypes<DeviceType>::t_xfloat_2d_const _buf;
  int _first;

  AtomVecAngleKokkos_UnpackComm(
      const typename DAT::tdual_x_array &x,
      const typename DAT::tdual_xfloat_2d &buf,
      const int& first):_x(x.view<DeviceType>()),_buf(buf.view<DeviceType>()),
                        _first(first) {};

  KOKKOS_INLINE_FUNCTION
  void operator() (const int& i) const {
      _x(i+_first,0) = _buf(i,0);
      _x(i+_first,1) = _buf(i,1);
      _x(i+_first,2) = _buf(i,2);
  }
};

/* ---------------------------------------------------------------------- */

void AtomVecAngleKokkos::unpack_comm_kokkos(const int &n, const int &first,
    const DAT::tdual_xfloat_2d &buf) {
  if (commKK->forward_comm_on_host) {
    atomKK->sync(Host,X_MASK);
    atomKK->modified(Host,X_MASK);
    struct AtomVecAngleKokkos_UnpackComm<LMPHostType> f(atomKK->k_x,buf,first);
    Kokkos::parallel_for(n,f);
  } else {
    atomKK->sync(Device,X_MASK);
    atomKK->modified(Device,X_MASK);
    struct AtomVecAngleKokkos_UnpackComm<LMPDeviceType> f(atomKK->k_x,buf,first);
    Kokkos::parallel_for(n,f);
  }
}

/* ---------------------------------------------------------------------- */

template<class DeviceType,int PBC_FLAG>
struct AtomVecAngleKokkos_PackBorder {
  typedef DeviceType device_type;
  typedef ArrayTypes<DeviceType> AT;

  typename AT::t_xfloat_2d _buf;
  const typename AT::t_int_2d_const _list;
  const int _iswap;
  const typename AT::t_x_array_randomread _x;
  const typename AT::t_tagint_1d _tag;
  const typename AT::t_int_1d _type;
  const typename AT::t_int_1d _mask;
  const typename AT::t_tagint_1d _molecule;
  X_FLOAT _dx,_dy,_dz;

  AtomVecAngleKokkos_PackBorder(
      const typename AT::t_xfloat_2d &buf,
      const typename AT::t_int_2d_const &list,
      const int & iswap,
      const typename AT::t_x_array &x,
      const typename AT::t_tagint_1d &tag,
      const typename AT::t_int_1d &type,
      const typename AT::t_int_1d &mask,
      const typename AT::t_tagint_1d &molecule,
      const X_FLOAT &dx, const X_FLOAT &dy, const X_FLOAT &dz):
      _buf(buf),_list(list),_iswap(iswap),
      _x(x),_tag(tag),_type(type),_mask(mask),_molecule(molecule),
      _dx(dx),_dy(dy),_dz(dz) {}

  KOKKOS_INLINE_FUNCTION
  void operator() (const int& i) const {
      const int j = _list(_iswap,i);
      if (PBC_FLAG == 0) {
          _buf(i,0) = _x(j,0);
          _buf(i,1) = _x(j,1);
          _buf(i,2) = _x(j,2);
          _buf(i,3) = d_ubuf(_tag(j)).d;
          _buf(i,4) = d_ubuf(_type(j)).d;
          _buf(i,5) = d_ubuf(_mask(j)).d;
          _buf(i,6) = d_ubuf(_molecule(j)).d;
      } else {
          _buf(i,0) = _x(j,0) + _dx;
          _buf(i,1) = _x(j,1) + _dy;
          _buf(i,2) = _x(j,2) + _dz;
          _buf(i,3) = d_ubuf(_tag(j)).d;
          _buf(i,4) = d_ubuf(_type(j)).d;
          _buf(i,5) = d_ubuf(_mask(j)).d;
          _buf(i,6) = d_ubuf(_molecule(j)).d;
      }
  }
};

/* ---------------------------------------------------------------------- */

int AtomVecAngleKokkos::pack_border_kokkos(int n, DAT::tdual_int_2d k_sendlist,
                                          DAT::tdual_xfloat_2d buf,int iswap,
                                          int pbc_flag, int *pbc, ExecutionSpace space)
{
  X_FLOAT dx,dy,dz;

  if (pbc_flag != 0) {
    if (domain->triclinic == 0) {
      dx = pbc[0]*domain->xprd;
      dy = pbc[1]*domain->yprd;
      dz = pbc[2]*domain->zprd;
    } else {
      dx = pbc[0];
      dy = pbc[1];
      dz = pbc[2];
    }
    if (space==Host) {
      AtomVecAngleKokkos_PackBorder<LMPHostType,1> f(
        buf.view<LMPHostType>(), k_sendlist.view<LMPHostType>(),
        iswap,h_x,h_tag,h_type,h_mask,h_molecule,dx,dy,dz);
      Kokkos::parallel_for(n,f);
    } else {
      AtomVecAngleKokkos_PackBorder<LMPDeviceType,1> f(
        buf.view<LMPDeviceType>(), k_sendlist.view<LMPDeviceType>(),
        iswap,d_x,d_tag,d_type,d_mask,d_molecule,dx,dy,dz);
      Kokkos::parallel_for(n,f);
    }

  } else {
    dx = dy = dz = 0;
    if (space==Host) {
      AtomVecAngleKokkos_PackBorder<LMPHostType,0> f(
        buf.view<LMPHostType>(), k_sendlist.view<LMPHostType>(),
        iswap,h_x,h_tag,h_type,h_mask,h_molecule,dx,dy,dz);
      Kokkos::parallel_for(n,f);
    } else {
      AtomVecAngleKokkos_PackBorder<LMPDeviceType,0> f(
        buf.view<LMPDeviceType>(), k_sendlist.view<LMPDeviceType>(),
        iswap,d_x,d_tag,d_type,d_mask,d_molecule,dx,dy,dz);
      Kokkos::parallel_for(n,f);
    }
  }
  return n*size_border;
}

/* ---------------------------------------------------------------------- */

template<class DeviceType>
struct AtomVecAngleKokkos_UnpackBorder {
  typedef DeviceType device_type;
  typedef ArrayTypes<DeviceType> AT;

  const typename AT::t_xfloat_2d_const _buf;
  typename AT::t_x_array _x;
  typename AT::t_tagint_1d _tag;
  typename AT::t_int_1d _type;
  typename AT::t_int_1d _mask;
  typename AT::t_tagint_1d _molecule;
  int _first;


  AtomVecAngleKokkos_UnpackBorder(
      const typename AT::t_xfloat_2d_const &buf,
      typename AT::t_x_array &x,
      typename AT::t_tagint_1d &tag,
      typename AT::t_int_1d &type,
      typename AT::t_int_1d &mask,
      typename AT::t_tagint_1d &molecule,
      const int& first):
    _buf(buf),_x(x),_tag(tag),_type(type),_mask(mask),_molecule(molecule),
    _first(first) {
  };

  KOKKOS_INLINE_FUNCTION
  void operator() (const int& i) const {
      _x(i+_first,0) = _buf(i,0);
      _x(i+_first,1) = _buf(i,1);
      _x(i+_first,2) = _buf(i,2);
      _tag(i+_first) = (tagint) d_ubuf(_buf(i,3)).i;
      _type(i+_first) = (int) d_ubuf(_buf(i,4)).i;
      _mask(i+_first) = (int) d_ubuf(_buf(i,5)).i;
      _molecule(i+_first) = (tagint) d_ubuf(_buf(i,6)).i;

  }
};

/* ---------------------------------------------------------------------- */

void AtomVecAngleKokkos::unpack_border_kokkos(const int &n, const int &first,
                                             const DAT::tdual_xfloat_2d &buf,
                                             ExecutionSpace space) {
  atomKK->modified(space,X_MASK|TAG_MASK|TYPE_MASK|MASK_MASK|MOLECULE_MASK);
  while (first+n >= nmax) grow(0);
  atomKK->modified(space,X_MASK|TAG_MASK|TYPE_MASK|MASK_MASK|MOLECULE_MASK);
  if (space==Host) {
    struct AtomVecAngleKokkos_UnpackBorder<LMPHostType>
      f(buf.view<LMPHostType>(),h_x,h_tag,h_type,h_mask,h_molecule,first);
    Kokkos::parallel_for(n,f);
  } else {
    struct AtomVecAngleKokkos_UnpackBorder<LMPDeviceType>
      f(buf.view<LMPDeviceType>(),d_x,d_tag,d_type,d_mask,d_molecule,first);
    Kokkos::parallel_for(n,f);
  }
}

/* ---------------------------------------------------------------------- */

template<class DeviceType>
struct AtomVecAngleKokkos_PackExchangeFunctor {
  typedef DeviceType device_type;
  typedef ArrayTypes<DeviceType> AT;
  typename AT::t_x_array_randomread _x;
  typename AT::t_v_array_randomread _v;
  typename AT::t_tagint_1d_randomread _tag;
  typename AT::t_int_1d_randomread _type;
  typename AT::t_int_1d_randomread _mask;
  typename AT::t_imageint_1d_randomread _image;
  typename AT::t_tagint_1d_randomread _molecule;
  typename AT::t_int_2d_randomread _nspecial;
  typename AT::t_tagint_2d_randomread _special;
  typename AT::t_int_1d_randomread _num_bond;
  typename AT::t_int_2d_randomread _bond_type;
  typename AT::t_tagint_2d_randomread _bond_atom;
  typename AT::t_int_1d_randomread _num_angle;
  typename AT::t_int_2d_randomread _angle_type;
  typename AT::t_tagint_2d_randomread _angle_atom1,_angle_atom2,_angle_atom3;
  typename AT::t_x_array _xw;
  typename AT::t_v_array _vw;
  typename AT::t_tagint_1d _tagw;
  typename AT::t_int_1d _typew;
  typename AT::t_int_1d _maskw;
  typename AT::t_imageint_1d _imagew;
  typename AT::t_tagint_1d _moleculew;
  typename AT::t_int_2d _nspecialw;
  typename AT::t_tagint_2d _specialw;
  typename AT::t_int_1d _num_bondw;
  typename AT::t_int_2d _bond_typew;
  typename AT::t_tagint_2d _bond_atomw;
  typename AT::t_int_1d _num_anglew;
  typename AT::t_int_2d _angle_typew;
  typename AT::t_tagint_2d _angle_atom1w,_angle_atom2w,_angle_atom3w;

  typename AT::t_xfloat_2d_um _buf;
  typename AT::t_int_1d_const _sendlist;
  typename AT::t_int_1d_const _copylist;
  int _size_exchange;

  AtomVecAngleKokkos_PackExchangeFunctor(
      const AtomKokkos* atom,
      const typename AT::tdual_xfloat_2d buf,
      typename AT::tdual_int_1d sendlist,
      typename AT::tdual_int_1d copylist):
    _size_exchange(atom->avecKK->size_exchange),
    _x(atom->k_x.view<DeviceType>()),
    _v(atom->k_v.view<DeviceType>()),
    _tag(atom->k_tag.view<DeviceType>()),
    _type(atom->k_type.view<DeviceType>()),
    _mask(atom->k_mask.view<DeviceType>()),
    _image(atom->k_image.view<DeviceType>()),
    _molecule(atom->k_molecule.view<DeviceType>()),
    _nspecial(atom->k_nspecial.view<DeviceType>()),
    _special(atom->k_special.view<DeviceType>()),
    _num_bond(atom->k_num_bond.view<DeviceType>()),
    _bond_type(atom->k_bond_type.view<DeviceType>()),
    _bond_atom(atom->k_bond_atom.view<DeviceType>()),
    _num_angle(atom->k_num_angle.view<DeviceType>()),
    _angle_type(atom->k_angle_type.view<DeviceType>()),
    _angle_atom1(atom->k_angle_atom1.view<DeviceType>()),
    _angle_atom2(atom->k_angle_atom2.view<DeviceType>()),
    _angle_atom3(atom->k_angle_atom3.view<DeviceType>()),
    _xw(atom->k_x.view<DeviceType>()),
    _vw(atom->k_v.view<DeviceType>()),
    _tagw(atom->k_tag.view<DeviceType>()),
    _typew(atom->k_type.view<DeviceType>()),
    _maskw(atom->k_mask.view<DeviceType>()),
    _imagew(atom->k_image.view<DeviceType>()),
    _moleculew(atom->k_molecule.view<DeviceType>()),
    _nspecialw(atom->k_nspecial.view<DeviceType>()),
    _specialw(atom->k_special.view<DeviceType>()),
    _num_bondw(atom->k_num_bond.view<DeviceType>()),
    _bond_typew(atom->k_bond_type.view<DeviceType>()),
    _bond_atomw(atom->k_bond_atom.view<DeviceType>()),
    _num_anglew(atom->k_num_angle.view<DeviceType>()),
    _angle_typew(atom->k_angle_type.view<DeviceType>()),
    _angle_atom1w(atom->k_angle_atom1.view<DeviceType>()),
    _angle_atom2w(atom->k_angle_atom2.view<DeviceType>()),
    _angle_atom3w(atom->k_angle_atom3.view<DeviceType>()),
    _sendlist(sendlist.template view<DeviceType>()),
    _copylist(copylist.template view<DeviceType>()) {
    const int maxsendlist = (buf.template view<DeviceType>().extent(0)*
                             buf.template view<DeviceType>().extent(1))/_size_exchange;
    buffer_view<DeviceType>(_buf,buf,maxsendlist,_size_exchange);
  }

  KOKKOS_INLINE_FUNCTION
  void operator() (const int &mysend) const {
    int k;
    const int i = _sendlist(mysend);
    _buf(mysend,0) = _size_exchange;
    int m = 1;
    _buf(mysend,m++) = _x(i,0);
    _buf(mysend,m++) = _x(i,1);
    _buf(mysend,m++) = _x(i,2);
    _buf(mysend,m++) = _v(i,0);
    _buf(mysend,m++) = _v(i,1);
    _buf(mysend,m++) = _v(i,2);
    _buf(mysend,m++) = d_ubuf(_tag(i)).d;
    _buf(mysend,m++) = d_ubuf(_type(i)).d;
    _buf(mysend,m++) = d_ubuf(_mask(i)).d;
    _buf(mysend,m++) = d_ubuf(_image(i)).d;
    _buf(mysend,m++) = d_ubuf(_molecule(i)).d;
    _buf(mysend,m++) = d_ubuf(_num_bond(i)).d;
    for (k = 0; k < _num_bond(i); k++) {
      _buf(mysend,m++) = d_ubuf(_bond_type(i,k)).d;
      _buf(mysend,m++) = d_ubuf(_bond_atom(i,k)).d;
    }
    _buf(mysend,m++) = d_ubuf(_num_angle(i)).d;
    for (k = 0; k < _num_angle(i); k++) {
      _buf(mysend,m++) = d_ubuf(_angle_type(i,k)).d;
      _buf(mysend,m++) = d_ubuf(_angle_atom1(i,k)).d;
      _buf(mysend,m++) = d_ubuf(_angle_atom2(i,k)).d;
      _buf(mysend,m++) = d_ubuf(_angle_atom3(i,k)).d;
    }
    _buf(mysend,m++) = d_ubuf(_nspecial(i,0)).d;
    _buf(mysend,m++) = d_ubuf(_nspecial(i,1)).d;
    _buf(mysend,m++) = d_ubuf(_nspecial(i,2)).d;
    for (k = 0; k < _nspecial(i,2); k++)
      _buf(mysend,m++) = d_ubuf(_special(i,k)).d;

    const int j = _copylist(mysend);

    if (j>-1) {
    _xw(i,0) = _x(j,0);
    _xw(i,1) = _x(j,1);
    _xw(i,2) = _x(j,2);
    _vw(i,0) = _v(j,0);
    _vw(i,1) = _v(j,1);
    _vw(i,2) = _v(j,2);
    _tagw(i) = _tag(j);
    _typew(i) = _type(j);
    _maskw(i) = _mask(j);
    _imagew(i) = _image(j);
    _moleculew(i) = _molecule(j);
    _num_bondw(i) = _num_bond(j);
    for (k = 0; k < _num_bond(j); k++) {
      _bond_typew(i,k) = _bond_type(j,k);
      _bond_atomw(i,k) = _bond_atom(j,k);
    }
    _num_anglew(i) = _num_angle(j);
    for (k = 0; k < _num_angle(j); k++) {
      _angle_typew(i,k) = _angle_type(j,k);
      _angle_atom1w(i,k) = _angle_atom1(j,k);
      _angle_atom2w(i,k) = _angle_atom2(j,k);
      _angle_atom3w(i,k) = _angle_atom3(j,k);
    }
    _nspecialw(i,0) = _nspecial(j,0);
    _nspecialw(i,1) = _nspecial(j,1);
    _nspecialw(i,2) = _nspecial(j,2);
    for (k = 0; k < _nspecial(j,2); k++)
      _specialw(i,k) = _special(j,k);
    }
  }
};

/* ---------------------------------------------------------------------- */

int AtomVecAngleKokkos::pack_exchange_kokkos(const int &nsend,DAT::tdual_xfloat_2d &k_buf,
                                            DAT::tdual_int_1d k_sendlist,
                                            DAT::tdual_int_1d k_copylist,
                                            ExecutionSpace space)
{

  // maxspecial special, 1 num_bond, bond_per_atom bond_type, bond_per_atom bond_atom,
  // 1 num_angle, angle_per_atom angle_type, angle_per_atom angle_atom1, angle_atom2,
  // and angle_atom3
  // 1 to store buffer length

  size_exchange = 17+atom->maxspecial+2*atom->bond_per_atom+4*atom->angle_per_atom;

  if (nsend > (int) (k_buf.view<LMPHostType>().extent(0)*
              k_buf.view<LMPHostType>().extent(1))/size_exchange) {
    int newsize = nsend*size_exchange/k_buf.view<LMPHostType>().extent(1)+1;
    k_buf.resize(newsize,k_buf.view<LMPHostType>().extent(1));
  }
  if (space == Host) {
    AtomVecAngleKokkos_PackExchangeFunctor<LMPHostType>
      f(atomKK,k_buf,k_sendlist,k_copylist);
    Kokkos::parallel_for(nsend,f);
    return nsend*size_exchange;
  } else {
    AtomVecAngleKokkos_PackExchangeFunctor<LMPDeviceType>
      f(atomKK,k_buf,k_sendlist,k_copylist);
    Kokkos::parallel_for(nsend,f);
    return nsend*size_exchange;
  }
}

/* ---------------------------------------------------------------------- */

template<class DeviceType>
struct AtomVecAngleKokkos_UnpackExchangeFunctor {
  typedef DeviceType device_type;
  typedef ArrayTypes<DeviceType> AT;
  typename AT::t_x_array _x;
  typename AT::t_v_array _v;
  typename AT::t_tagint_1d _tag;
  typename AT::t_int_1d _type;
  typename AT::t_int_1d _mask;
  typename AT::t_imageint_1d _image;
  typename AT::t_tagint_1d _molecule;
  typename AT::t_int_2d _nspecial;
  typename AT::t_tagint_2d _special;
  typename AT::t_int_1d _num_bond;
  typename AT::t_int_2d _bond_type;
  typename AT::t_tagint_2d _bond_atom;
  typename AT::t_int_1d _num_angle;
  typename AT::t_int_2d _angle_type;
  typename AT::t_tagint_2d _angle_atom1,_angle_atom2,_angle_atom3;

  typename AT::t_xfloat_2d_um _buf;
  typename AT::t_int_1d _nlocal;
  int _dim;
  X_FLOAT _lo,_hi;
  int _size_exchange;

  AtomVecAngleKokkos_UnpackExchangeFunctor(
      const AtomKokkos* atom,
      const typename AT::tdual_xfloat_2d buf,
      typename AT::tdual_int_1d nlocal,
      int dim, X_FLOAT lo, X_FLOAT hi):
    _size_exchange(atom->avecKK->size_exchange),
    _x(atom->k_x.view<DeviceType>()),
    _v(atom->k_v.view<DeviceType>()),
    _tag(atom->k_tag.view<DeviceType>()),
    _type(atom->k_type.view<DeviceType>()),
    _mask(atom->k_mask.view<DeviceType>()),
    _image(atom->k_image.view<DeviceType>()),
    _molecule(atom->k_molecule.view<DeviceType>()),
    _nspecial(atom->k_nspecial.view<DeviceType>()),
    _special(atom->k_special.view<DeviceType>()),
    _num_bond(atom->k_num_bond.view<DeviceType>()),
    _bond_type(atom->k_bond_type.view<DeviceType>()),
    _bond_atom(atom->k_bond_atom.view<DeviceType>()),
    _num_angle(atom->k_num_angle.view<DeviceType>()),
    _angle_type(atom->k_angle_type.view<DeviceType>()),
    _angle_atom1(atom->k_angle_atom1.view<DeviceType>()),
    _angle_atom2(atom->k_angle_atom2.view<DeviceType>()),
    _angle_atom3(atom->k_angle_atom3.view<DeviceType>()),
    _nlocal(nlocal.template view<DeviceType>()),_dim(dim),
    _lo(lo),_hi(hi) {
    const int maxsendlist = (buf.template view<DeviceType>().extent(0)*
                             buf.template view<DeviceType>().extent(1))/_size_exchange;
    buffer_view<DeviceType>(_buf,buf,maxsendlist,_size_exchange);
  }

  KOKKOS_INLINE_FUNCTION
  void operator() (const int &myrecv) const {
    X_FLOAT x = _buf(myrecv,_dim+1);
    if (x >= _lo && x < _hi) {
      int i = Kokkos::atomic_fetch_add(&_nlocal(0),1);
      int m = 1;
      _x(i,0) = _buf(myrecv,m++);
      _x(i,1) = _buf(myrecv,m++);
      _x(i,2) = _buf(myrecv,m++);
      _v(i,0) = _buf(myrecv,m++);
      _v(i,1) = _buf(myrecv,m++);
      _v(i,2) = _buf(myrecv,m++);
      _tag(i) = (tagint) d_ubuf(_buf(myrecv,m++)).i;
      _type(i) = (int) d_ubuf(_buf(myrecv,m++)).i;
      _mask(i) = (int) d_ubuf(_buf(myrecv,m++)).i;
      _image(i) = (imageint) d_ubuf(_buf(myrecv,m++)).i;

      _molecule(i) = (tagint) d_ubuf(_buf(myrecv,m++)).i;
      _num_bond(i) = (int) d_ubuf(_buf(myrecv,m++)).i;
      int k;
      for (k = 0; k < _num_bond(i); k++) {
        _bond_type(i,k) = (tagint) d_ubuf(_buf(myrecv,m++)).i;
        _bond_atom(i,k) = (tagint) d_ubuf(_buf(myrecv,m++)).i;
      }
      _num_angle(i) = (int) d_ubuf(_buf(myrecv,m++)).i;
      for (k = 0; k < _num_angle(i); k++) {
        _angle_type(i,k) = (int) d_ubuf(_buf(myrecv,m++)).i;
        _angle_atom1(i,k) = (tagint) d_ubuf(_buf(myrecv,m++)).i;
        _angle_atom2(i,k) = (tagint) d_ubuf(_buf(myrecv,m++)).i;
        _angle_atom3(i,k) = (tagint) d_ubuf(_buf(myrecv,m++)).i;
      }
      _nspecial(i,0) = (int) d_ubuf(_buf(myrecv,m++)).i;
      _nspecial(i,1) = (int) d_ubuf(_buf(myrecv,m++)).i;
      _nspecial(i,2) = (int) d_ubuf(_buf(myrecv,m++)).i;
      for (k = 0; k < _nspecial(i,2); k++)
        _special(i,k) = (tagint) d_ubuf(_buf(myrecv,m++)).i;
    }
  }
};

/* ---------------------------------------------------------------------- */

<<<<<<< HEAD
int AtomVecAngleKokkos::unpack_exchange_kokkos(DAT::tdual_xfloat_2d &k_buf,int nrecv,
                                              int nlocal,int dim,X_FLOAT lo,X_FLOAT hi,
                                              ExecutionSpace space) {
  const size_t elements = 17+atom->maxspecial+2*atom->bond_per_atom+4*atom->angle_per_atom;

  while (nlocal + nrecv/elements >= nmax) grow(0);
=======
int AtomVecAngleKokkos::unpack_exchange_kokkos(DAT::tdual_xfloat_2d &k_buf, int nrecv, int nlocal,
                                               int dim, X_FLOAT lo, X_FLOAT hi, ExecutionSpace space,
                                               DAT::tdual_int_1d &k_indices)
{
  while (nlocal + nrecv/size_exchange >= nmax) grow(0);
>>>>>>> 554db7da

  if (space == Host) {
    k_count.h_view(0) = nlocal;
    AtomVecAngleKokkos_UnpackExchangeFunctor<LMPHostType>
      f(atomKK,k_buf,k_count,dim,lo,hi);
    Kokkos::parallel_for(nrecv/size_exchange,f);
    return k_count.h_view(0);
  } else {
    k_count.h_view(0) = nlocal;
    k_count.modify<LMPHostType>();
    k_count.sync<LMPDeviceType>();
    AtomVecAngleKokkos_UnpackExchangeFunctor<LMPDeviceType>
      f(atomKK,k_buf,k_count,dim,lo,hi);
    Kokkos::parallel_for(nrecv/size_exchange,f);
    k_count.modify<LMPDeviceType>();
    k_count.sync<LMPHostType>();

    return k_count.h_view(0);
  }
}

/* ---------------------------------------------------------------------- */

void AtomVecAngleKokkos::sync(ExecutionSpace space, unsigned int mask)
{
  if (space == Device) {
    if (mask & X_MASK) atomKK->k_x.sync<LMPDeviceType>();
    if (mask & V_MASK) atomKK->k_v.sync<LMPDeviceType>();
    if (mask & F_MASK) atomKK->k_f.sync<LMPDeviceType>();
    if (mask & TAG_MASK) atomKK->k_tag.sync<LMPDeviceType>();
    if (mask & TYPE_MASK) atomKK->k_type.sync<LMPDeviceType>();
    if (mask & MASK_MASK) atomKK->k_mask.sync<LMPDeviceType>();
    if (mask & IMAGE_MASK) atomKK->k_image.sync<LMPDeviceType>();
    if (mask & MOLECULE_MASK) atomKK->k_molecule.sync<LMPDeviceType>();
    if (mask & SPECIAL_MASK) {
      atomKK->k_nspecial.sync<LMPDeviceType>();
      atomKK->k_special.sync<LMPDeviceType>();
    }
    if (mask & BOND_MASK) {
      atomKK->k_num_bond.sync<LMPDeviceType>();
      atomKK->k_bond_type.sync<LMPDeviceType>();
      atomKK->k_bond_atom.sync<LMPDeviceType>();
    }
    if (mask & ANGLE_MASK) {
      atomKK->k_num_angle.sync<LMPDeviceType>();
      atomKK->k_angle_type.sync<LMPDeviceType>();
      atomKK->k_angle_atom1.sync<LMPDeviceType>();
      atomKK->k_angle_atom2.sync<LMPDeviceType>();
      atomKK->k_angle_atom3.sync<LMPDeviceType>();
    }
  } else {
    if (mask & X_MASK) atomKK->k_x.sync<LMPHostType>();
    if (mask & V_MASK) atomKK->k_v.sync<LMPHostType>();
    if (mask & F_MASK) atomKK->k_f.sync<LMPHostType>();
    if (mask & TAG_MASK) atomKK->k_tag.sync<LMPHostType>();
    if (mask & TYPE_MASK) atomKK->k_type.sync<LMPHostType>();
    if (mask & MASK_MASK) atomKK->k_mask.sync<LMPHostType>();
    if (mask & IMAGE_MASK) atomKK->k_image.sync<LMPHostType>();
    if (mask & MOLECULE_MASK) atomKK->k_molecule.sync<LMPHostType>();
    if (mask & SPECIAL_MASK) {
      atomKK->k_nspecial.sync<LMPHostType>();
      atomKK->k_special.sync<LMPHostType>();
    }
    if (mask & BOND_MASK) {
      atomKK->k_num_bond.sync<LMPHostType>();
      atomKK->k_bond_type.sync<LMPHostType>();
      atomKK->k_bond_atom.sync<LMPHostType>();
    }
    if (mask & ANGLE_MASK) {
      atomKK->k_num_angle.sync<LMPHostType>();
      atomKK->k_angle_type.sync<LMPHostType>();
      atomKK->k_angle_atom1.sync<LMPHostType>();
      atomKK->k_angle_atom2.sync<LMPHostType>();
      atomKK->k_angle_atom3.sync<LMPHostType>();
    }
  }
}

/* ---------------------------------------------------------------------- */

void AtomVecAngleKokkos::sync_overlapping_device(ExecutionSpace space, unsigned int mask)
{
  if (space == Device) {
    if ((mask & X_MASK) && atomKK->k_x.need_sync<LMPDeviceType>())
      perform_async_copy<DAT::tdual_x_array>(atomKK->k_x,space);
    if ((mask & V_MASK) && atomKK->k_v.need_sync<LMPDeviceType>())
      perform_async_copy<DAT::tdual_v_array>(atomKK->k_v,space);
    if ((mask & F_MASK) && atomKK->k_f.need_sync<LMPDeviceType>())
      perform_async_copy<DAT::tdual_f_array>(atomKK->k_f,space);
    if ((mask & TAG_MASK) && atomKK->k_tag.need_sync<LMPDeviceType>())
      perform_async_copy<DAT::tdual_tagint_1d>(atomKK->k_tag,space);
    if ((mask & TYPE_MASK) && atomKK->k_type.need_sync<LMPDeviceType>())
      perform_async_copy<DAT::tdual_int_1d>(atomKK->k_type,space);
    if ((mask & MASK_MASK) && atomKK->k_mask.need_sync<LMPDeviceType>())
      perform_async_copy<DAT::tdual_int_1d>(atomKK->k_mask,space);
    if ((mask & IMAGE_MASK) && atomKK->k_image.need_sync<LMPDeviceType>())
      perform_async_copy<DAT::tdual_imageint_1d>(atomKK->k_image,space);
    if ((mask & MOLECULE_MASK) && atomKK->k_molecule.need_sync<LMPDeviceType>())
      perform_async_copy<DAT::tdual_tagint_1d>(atomKK->k_molecule,space);
    if (mask & SPECIAL_MASK) {
      if (atomKK->k_nspecial.need_sync<LMPDeviceType>())
        perform_async_copy<DAT::tdual_int_2d>(atomKK->k_nspecial,space);
      if (atomKK->k_special.need_sync<LMPDeviceType>())
        perform_async_copy<DAT::tdual_tagint_2d>(atomKK->k_special,space);
    }
    if (mask & BOND_MASK) {
      if (atomKK->k_num_bond.need_sync<LMPDeviceType>())
        perform_async_copy<DAT::tdual_int_1d>(atomKK->k_num_bond,space);
      if (atomKK->k_bond_type.need_sync<LMPDeviceType>())
        perform_async_copy<DAT::tdual_int_2d>(atomKK->k_bond_type,space);
      if (atomKK->k_bond_atom.need_sync<LMPDeviceType>())
        perform_async_copy<DAT::tdual_tagint_2d>(atomKK->k_bond_atom,space);
    }
    if (mask & ANGLE_MASK) {
      if (atomKK->k_num_angle.need_sync<LMPDeviceType>())
        perform_async_copy<DAT::tdual_int_1d>(atomKK->k_num_angle,space);
      if (atomKK->k_angle_type.need_sync<LMPDeviceType>())
        perform_async_copy<DAT::tdual_int_2d>(atomKK->k_angle_type,space);
      if (atomKK->k_angle_atom1.need_sync<LMPDeviceType>())
        perform_async_copy<DAT::tdual_tagint_2d>(atomKK->k_angle_atom1,space);
      if (atomKK->k_angle_atom2.need_sync<LMPDeviceType>())
        perform_async_copy<DAT::tdual_tagint_2d>(atomKK->k_angle_atom2,space);
      if (atomKK->k_angle_atom3.need_sync<LMPDeviceType>())
        perform_async_copy<DAT::tdual_tagint_2d>(atomKK->k_angle_atom3,space);
    }
  } else {
    if ((mask & X_MASK) && atomKK->k_x.need_sync<LMPHostType>())
      perform_async_copy<DAT::tdual_x_array>(atomKK->k_x,space);
    if ((mask & V_MASK) && atomKK->k_v.need_sync<LMPHostType>())
      perform_async_copy<DAT::tdual_v_array>(atomKK->k_v,space);
    if ((mask & F_MASK) && atomKK->k_f.need_sync<LMPHostType>())
      perform_async_copy<DAT::tdual_f_array>(atomKK->k_f,space);
    if ((mask & TAG_MASK) && atomKK->k_tag.need_sync<LMPHostType>())
      perform_async_copy<DAT::tdual_tagint_1d>(atomKK->k_tag,space);
    if ((mask & TYPE_MASK) && atomKK->k_type.need_sync<LMPHostType>())
      perform_async_copy<DAT::tdual_int_1d>(atomKK->k_type,space);
    if ((mask & MASK_MASK) && atomKK->k_mask.need_sync<LMPHostType>())
      perform_async_copy<DAT::tdual_int_1d>(atomKK->k_mask,space);
    if ((mask & IMAGE_MASK) && atomKK->k_image.need_sync<LMPHostType>())
      perform_async_copy<DAT::tdual_imageint_1d>(atomKK->k_image,space);
    if ((mask & MOLECULE_MASK) && atomKK->k_molecule.need_sync<LMPHostType>())
      perform_async_copy<DAT::tdual_tagint_1d>(atomKK->k_molecule,space);
    if (mask & SPECIAL_MASK) {
      if (atomKK->k_nspecial.need_sync<LMPHostType>())
        perform_async_copy<DAT::tdual_int_2d>(atomKK->k_nspecial,space);
      if (atomKK->k_special.need_sync<LMPHostType>())
        perform_async_copy<DAT::tdual_tagint_2d>(atomKK->k_special,space);
    }
    if (mask & BOND_MASK) {
      if (atomKK->k_num_bond.need_sync<LMPHostType>())
        perform_async_copy<DAT::tdual_int_1d>(atomKK->k_num_bond,space);
      if (atomKK->k_bond_type.need_sync<LMPHostType>())
        perform_async_copy<DAT::tdual_int_2d>(atomKK->k_bond_type,space);
      if (atomKK->k_bond_atom.need_sync<LMPHostType>())
        perform_async_copy<DAT::tdual_tagint_2d>(atomKK->k_bond_atom,space);
    }
    if (mask & ANGLE_MASK) {
      if (atomKK->k_num_angle.need_sync<LMPHostType>())
        perform_async_copy<DAT::tdual_int_1d>(atomKK->k_num_angle,space);
      if (atomKK->k_angle_type.need_sync<LMPHostType>())
        perform_async_copy<DAT::tdual_int_2d>(atomKK->k_angle_type,space);
      if (atomKK->k_angle_atom1.need_sync<LMPHostType>())
        perform_async_copy<DAT::tdual_tagint_2d>(atomKK->k_angle_atom1,space);
      if (atomKK->k_angle_atom2.need_sync<LMPHostType>())
        perform_async_copy<DAT::tdual_tagint_2d>(atomKK->k_angle_atom2,space);
      if (atomKK->k_angle_atom3.need_sync<LMPHostType>())
        perform_async_copy<DAT::tdual_tagint_2d>(atomKK->k_angle_atom3,space);
    }
  }
}

/* ---------------------------------------------------------------------- */

void AtomVecAngleKokkos::modified(ExecutionSpace space, unsigned int mask)
{
  if (space == Device) {
    if (mask & X_MASK) atomKK->k_x.modify<LMPDeviceType>();
    if (mask & V_MASK) atomKK->k_v.modify<LMPDeviceType>();
    if (mask & F_MASK) atomKK->k_f.modify<LMPDeviceType>();
    if (mask & TAG_MASK) atomKK->k_tag.modify<LMPDeviceType>();
    if (mask & TYPE_MASK) atomKK->k_type.modify<LMPDeviceType>();
    if (mask & MASK_MASK) atomKK->k_mask.modify<LMPDeviceType>();
    if (mask & IMAGE_MASK) atomKK->k_image.modify<LMPDeviceType>();
    if (mask & MOLECULE_MASK) atomKK->k_molecule.modify<LMPDeviceType>();
    if (mask & SPECIAL_MASK) {
      atomKK->k_nspecial.modify<LMPDeviceType>();
      atomKK->k_special.modify<LMPDeviceType>();
    }
    if (mask & BOND_MASK) {
      atomKK->k_num_bond.modify<LMPDeviceType>();
      atomKK->k_bond_type.modify<LMPDeviceType>();
      atomKK->k_bond_atom.modify<LMPDeviceType>();
    }
    if (mask & ANGLE_MASK) {
      atomKK->k_num_angle.modify<LMPDeviceType>();
      atomKK->k_angle_type.modify<LMPDeviceType>();
      atomKK->k_angle_atom1.modify<LMPDeviceType>();
      atomKK->k_angle_atom2.modify<LMPDeviceType>();
      atomKK->k_angle_atom3.modify<LMPDeviceType>();
    }
  } else {
    if (mask & X_MASK) atomKK->k_x.modify<LMPHostType>();
    if (mask & V_MASK) atomKK->k_v.modify<LMPHostType>();
    if (mask & F_MASK) atomKK->k_f.modify<LMPHostType>();
    if (mask & TAG_MASK) atomKK->k_tag.modify<LMPHostType>();
    if (mask & TYPE_MASK) atomKK->k_type.modify<LMPHostType>();
    if (mask & MASK_MASK) atomKK->k_mask.modify<LMPHostType>();
    if (mask & IMAGE_MASK) atomKK->k_image.modify<LMPHostType>();
    if (mask & MOLECULE_MASK) atomKK->k_molecule.modify<LMPHostType>();
    if (mask & SPECIAL_MASK) {
      atomKK->k_nspecial.modify<LMPHostType>();
      atomKK->k_special.modify<LMPHostType>();
    }
    if (mask & BOND_MASK) {
      atomKK->k_num_bond.modify<LMPHostType>();
      atomKK->k_bond_type.modify<LMPHostType>();
      atomKK->k_bond_atom.modify<LMPHostType>();
    }
    if (mask & ANGLE_MASK) {
      atomKK->k_num_angle.modify<LMPHostType>();
      atomKK->k_angle_type.modify<LMPHostType>();
      atomKK->k_angle_atom1.modify<LMPHostType>();
      atomKK->k_angle_atom2.modify<LMPHostType>();
      atomKK->k_angle_atom3.modify<LMPHostType>();
    }
  }
}<|MERGE_RESOLUTION|>--- conflicted
+++ resolved
@@ -925,20 +925,11 @@
 
 /* ---------------------------------------------------------------------- */
 
-<<<<<<< HEAD
-int AtomVecAngleKokkos::unpack_exchange_kokkos(DAT::tdual_xfloat_2d &k_buf,int nrecv,
-                                              int nlocal,int dim,X_FLOAT lo,X_FLOAT hi,
-                                              ExecutionSpace space) {
-  const size_t elements = 17+atom->maxspecial+2*atom->bond_per_atom+4*atom->angle_per_atom;
-
-  while (nlocal + nrecv/elements >= nmax) grow(0);
-=======
 int AtomVecAngleKokkos::unpack_exchange_kokkos(DAT::tdual_xfloat_2d &k_buf, int nrecv, int nlocal,
                                                int dim, X_FLOAT lo, X_FLOAT hi, ExecutionSpace space,
                                                DAT::tdual_int_1d &k_indices)
 {
   while (nlocal + nrecv/size_exchange >= nmax) grow(0);
->>>>>>> 554db7da
 
   if (space == Host) {
     k_count.h_view(0) = nlocal;
