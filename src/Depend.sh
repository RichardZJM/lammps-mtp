--- conflicted
+++ resolved
@@ -141,13 +141,10 @@
   depend MISC
 fi
 
-<<<<<<< HEAD
-=======
 if (test $1 = "MEAM") then
   depend KOKKOS
 fi
 
->>>>>>> 554db7da
 if (test $1 = "MOLECULE") then
   depend EXTRA-MOLECULE
   depend GPU
