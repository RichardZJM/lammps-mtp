--- conflicted
+++ resolved
@@ -48,10 +48,7 @@
 stl_bin2txt            convert binary STL files to ASCII
 swig                   Interface file and demo scripts for SWIG wrappers for the LAMMPS C library interface
 tabulate               Python scripts to generate tabulated potential files for LAMMPS
-<<<<<<< HEAD
-=======
 tinker2lmp.py          convert Tinker input files to LAMMPS input files
->>>>>>> 554db7da
 valgrind               suppression files for use with valgrind's memcheck tool
 vim                    add-ons to VIM editor for editing LAMMPS input scripts
 xmgrace                a collection of scripts to generate xmgrace plots
